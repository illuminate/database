<?php

namespace Illuminate\Database\Eloquent;

use BadMethodCallException;
use Closure;
use Exception;
use Illuminate\Contracts\Support\Arrayable;
use Illuminate\Database\Concerns\BuildsQueries;
use Illuminate\Database\Eloquent\Relations\Relation;
use Illuminate\Database\Query\Builder as QueryBuilder;
use Illuminate\Pagination\Paginator;
use Illuminate\Support\Arr;
use Illuminate\Support\Str;
use Illuminate\Support\Traits\ForwardsCalls;
use ReflectionClass;
use ReflectionMethod;

/**
 * @property-read HigherOrderBuilderProxy $orWhere
 *
 * @mixin \Illuminate\Database\Query\Builder
 */
class Builder
{
    use BuildsQueries, Concerns\QueriesRelationships, ForwardsCalls;

    /**
     * The base query builder instance.
     *
     * @var \Illuminate\Database\Query\Builder
     */
    protected $query;

    /**
     * The model being queried.
     *
     * @var \Illuminate\Database\Eloquent\Model
     */
    protected $model;

    /**
     * The relationships that should be eager loaded.
     *
     * @var array
     */
    protected $eagerLoad = [];

    /**
     * All of the globally registered builder macros.
     *
     * @var array
     */
    protected static $macros = [];

    /**
     * All of the locally registered builder macros.
     *
     * @var array
     */
    protected $localMacros = [];

    /**
     * A replacement for the typical delete function.
     *
     * @var \Closure
     */
    protected $onDelete;

    /**
     * The methods that should be returned from query builder.
     *
     * @var array
     */
    protected $passthru = [
        'insert', 'insertOrIgnore', 'insertGetId', 'insertUsing', 'getBindings', 'toSql', 'dump', 'dd',
        'exists', 'doesntExist', 'count', 'min', 'max', 'avg', 'average', 'sum', 'getConnection', 'raw', 'getGrammar',
    ];

    /**
     * Applied global scopes.
     *
     * @var array
     */
    protected $scopes = [];

    /**
     * Removed global scopes.
     *
     * @var array
     */
    protected $removedScopes = [];

    /**
     * Create a new Eloquent query builder instance.
     *
     * @param  \Illuminate\Database\Query\Builder  $query
     * @return void
     */
    public function __construct(QueryBuilder $query)
    {
        $this->query = $query;
    }

    /**
     * Create and return an un-saved model instance.
     *
     * @param  array  $attributes
     * @return \Illuminate\Database\Eloquent\Model|static
     */
    public function make(array $attributes = [])
    {
        return $this->newModelInstance($attributes);
    }

    /**
     * Register a new global scope.
     *
     * @param  string  $identifier
     * @param  \Illuminate\Database\Eloquent\Scope|\Closure  $scope
     * @return $this
     */
    public function withGlobalScope($identifier, $scope)
    {
        $this->scopes[$identifier] = $scope;

        if (method_exists($scope, 'extend')) {
            $scope->extend($this);
        }

        return $this;
    }

    /**
     * Remove a registered global scope.
     *
     * @param  \Illuminate\Database\Eloquent\Scope|string  $scope
     * @return $this
     */
    public function withoutGlobalScope($scope)
    {
        if (! is_string($scope)) {
            $scope = get_class($scope);
        }

        unset($this->scopes[$scope]);

        $this->removedScopes[] = $scope;

        return $this;
    }

    /**
     * Remove all or passed registered global scopes.
     *
     * @param  array|null  $scopes
     * @return $this
     */
    public function withoutGlobalScopes(array $scopes = null)
    {
        if (! is_array($scopes)) {
            $scopes = array_keys($this->scopes);
        }

        foreach ($scopes as $scope) {
            $this->withoutGlobalScope($scope);
        }

        return $this;
    }

    /**
     * Get an array of global scopes that were removed from the query.
     *
     * @return array
     */
    public function removedScopes()
    {
        return $this->removedScopes;
    }

    /**
     * Add a where clause on the primary key to the query.
     *
     * @param  mixed  $id
     * @return $this
     */
    public function whereKey($id)
    {
        if (is_array($id) || $id instanceof Arrayable) {
            $this->query->whereIn($this->model->getQualifiedKeyName(), $id);

            return $this;
        }

<<<<<<< HEAD
        if ($this->model->getKeyType() === 'string') {
=======
        if ($id !== null && $this->model->getKeyType() === 'string') {
>>>>>>> f2b9d7c1
            $id = (string) $id;
        }

        return $this->where($this->model->getQualifiedKeyName(), '=', $id);
    }

    /**
     * Add a where clause on the primary key to the query.
     *
     * @param  mixed  $id
     * @return $this
     */
    public function whereKeyNot($id)
    {
        if (is_array($id) || $id instanceof Arrayable) {
            $this->query->whereNotIn($this->model->getQualifiedKeyName(), $id);

            return $this;
        }

<<<<<<< HEAD
        if ($this->model->getKeyType() === 'string') {
=======
        if ($id !== null && $this->model->getKeyType() === 'string') {
>>>>>>> f2b9d7c1
            $id = (string) $id;
        }

        return $this->where($this->model->getQualifiedKeyName(), '!=', $id);
    }

    /**
     * Add a basic where clause to the query.
     *
     * @param  \Closure|string|array  $column
     * @param  mixed  $operator
     * @param  mixed  $value
     * @param  string  $boolean
     * @return $this
     */
    public function where($column, $operator = null, $value = null, $boolean = 'and')
    {
        if ($column instanceof Closure && is_null($operator)) {
            $column($query = $this->model->newQueryWithoutRelationships());

            $this->query->addNestedWhereQuery($query->getQuery(), $boolean);
        } else {
            $this->query->where(...func_get_args());
        }

        return $this;
    }

    /**
     * Add a basic where clause to the query, and return the first result.
     *
     * @param  \Closure|string|array  $column
     * @param  mixed  $operator
     * @param  mixed  $value
     * @param  string  $boolean
     * @return \Illuminate\Database\Eloquent\Model|static
     */
    public function firstWhere($column, $operator = null, $value = null, $boolean = 'and')
    {
        return $this->where($column, $operator, $value, $boolean)->first();
    }

    /**
     * Add an "or where" clause to the query.
     *
     * @param  \Closure|array|string  $column
     * @param  mixed  $operator
     * @param  mixed  $value
     * @return $this
     */
    public function orWhere($column, $operator = null, $value = null)
    {
        [$value, $operator] = $this->query->prepareValueAndOperator(
            $value, $operator, func_num_args() === 2
        );

        return $this->where($column, $operator, $value, 'or');
    }

    /**
     * Add an "order by" clause for a timestamp to the query.
     *
     * @param  string  $column
     * @return $this
     */
    public function latest($column = null)
    {
        if (is_null($column)) {
            $column = $this->model->getCreatedAtColumn() ?? 'created_at';
        }

        $this->query->latest($column);

        return $this;
    }

    /**
     * Add an "order by" clause for a timestamp to the query.
     *
     * @param  string  $column
     * @return $this
     */
    public function oldest($column = null)
    {
        if (is_null($column)) {
            $column = $this->model->getCreatedAtColumn() ?? 'created_at';
        }

        $this->query->oldest($column);

        return $this;
    }

    /**
     * Create a collection of models from plain arrays.
     *
     * @param  array  $items
     * @return \Illuminate\Database\Eloquent\Collection
     */
    public function hydrate(array $items)
    {
        $instance = $this->newModelInstance();

        return $instance->newCollection(array_map(function ($item) use ($instance) {
            return $instance->newFromBuilder($item);
        }, $items));
    }

    /**
     * Create a collection of models from a raw query.
     *
     * @param  string  $query
     * @param  array  $bindings
     * @return \Illuminate\Database\Eloquent\Collection
     */
    public function fromQuery($query, $bindings = [])
    {
        return $this->hydrate(
            $this->query->getConnection()->select($query, $bindings)
        );
    }

    /**
     * Find a model by its primary key.
     *
     * @param  mixed  $id
     * @param  array  $columns
     * @return \Illuminate\Database\Eloquent\Model|\Illuminate\Database\Eloquent\Collection|static[]|static|null
     */
    public function find($id, $columns = ['*'])
    {
        if (is_array($id) || $id instanceof Arrayable) {
            return $this->findMany($id, $columns);
        }

        return $this->whereKey($id)->first($columns);
    }

    /**
     * Find multiple models by their primary keys.
     *
     * @param  \Illuminate\Contracts\Support\Arrayable|array  $ids
     * @param  array  $columns
     * @return \Illuminate\Database\Eloquent\Collection
     */
    public function findMany($ids, $columns = ['*'])
    {
        $ids = $ids instanceof Arrayable ? $ids->toArray() : $ids;

        if (empty($ids)) {
            return $this->model->newCollection();
        }

        return $this->whereKey($ids)->get($columns);
    }

    /**
     * Find a model by its primary key or throw an exception.
     *
     * @param  mixed  $id
     * @param  array  $columns
     * @return \Illuminate\Database\Eloquent\Model|\Illuminate\Database\Eloquent\Collection|static|static[]
     *
     * @throws \Illuminate\Database\Eloquent\ModelNotFoundException
     */
    public function findOrFail($id, $columns = ['*'])
    {
        $result = $this->find($id, $columns);

        $id = $id instanceof Arrayable ? $id->toArray() : $id;

        if (is_array($id)) {
            if (count($result) === count(array_unique($id))) {
                return $result;
            }
        } elseif (! is_null($result)) {
            return $result;
        }

        throw (new ModelNotFoundException)->setModel(
            get_class($this->model), $id
        );
    }

    /**
     * Find a model by its primary key or return fresh model instance.
     *
     * @param  mixed  $id
     * @param  array  $columns
     * @return \Illuminate\Database\Eloquent\Model|static
     */
    public function findOrNew($id, $columns = ['*'])
    {
        if (! is_null($model = $this->find($id, $columns))) {
            return $model;
        }

        return $this->newModelInstance();
    }

    /**
     * Get the first record matching the attributes or instantiate it.
     *
     * @param  array  $attributes
     * @param  array  $values
     * @return \Illuminate\Database\Eloquent\Model|static
     */
    public function firstOrNew(array $attributes = [], array $values = [])
    {
        if (! is_null($instance = $this->where($attributes)->first())) {
            return $instance;
        }

        return $this->newModelInstance($attributes + $values);
    }

    /**
     * Get the first record matching the attributes or create it.
     *
     * @param  array  $attributes
     * @param  array  $values
     * @return \Illuminate\Database\Eloquent\Model|static
     */
    public function firstOrCreate(array $attributes, array $values = [])
    {
        if (! is_null($instance = $this->where($attributes)->first())) {
            return $instance;
        }

        return tap($this->newModelInstance($attributes + $values), function ($instance) {
            $instance->save();
        });
    }

    /**
     * Create or update a record matching the attributes, and fill it with values.
     *
     * @param  array  $attributes
     * @param  array  $values
     * @return \Illuminate\Database\Eloquent\Model|static
     */
    public function updateOrCreate(array $attributes, array $values = [])
    {
        return tap($this->firstOrNew($attributes), function ($instance) use ($values) {
            $instance->fill($values)->save();
        });
    }

    /**
     * Execute the query and get the first result or throw an exception.
     *
     * @param  array  $columns
     * @return \Illuminate\Database\Eloquent\Model|static
     *
     * @throws \Illuminate\Database\Eloquent\ModelNotFoundException
     */
    public function firstOrFail($columns = ['*'])
    {
        if (! is_null($model = $this->first($columns))) {
            return $model;
        }

        throw (new ModelNotFoundException)->setModel(get_class($this->model));
    }

    /**
     * Execute the query and get the first result or call a callback.
     *
     * @param  \Closure|array  $columns
     * @param  \Closure|null  $callback
     * @return \Illuminate\Database\Eloquent\Model|static|mixed
     */
    public function firstOr($columns = ['*'], Closure $callback = null)
    {
        if ($columns instanceof Closure) {
            $callback = $columns;

            $columns = ['*'];
        }

        if (! is_null($model = $this->first($columns))) {
            return $model;
        }

        return $callback();
    }

    /**
     * Get a single column's value from the first result of a query.
     *
     * @param  string  $column
     * @return mixed
     */
    public function value($column)
    {
        if ($result = $this->first([$column])) {
            return $result->{$column};
        }
    }

    /**
     * Execute the query as a "select" statement.
     *
     * @param  array|string  $columns
     * @return \Illuminate\Database\Eloquent\Collection|static[]
     */
    public function get($columns = ['*'])
    {
        $builder = $this->applyScopes();

        // If we actually found models we will also eager load any relationships that
        // have been specified as needing to be eager loaded, which will solve the
        // n+1 query issue for the developers to avoid running a lot of queries.
        if (count($models = $builder->getModels($columns)) > 0) {
            $models = $builder->eagerLoadRelations($models);
        }

        return $builder->getModel()->newCollection($models);
    }

    /**
     * Get the hydrated models without eager loading.
     *
     * @param  array|string  $columns
     * @return \Illuminate\Database\Eloquent\Model[]|static[]
     */
    public function getModels($columns = ['*'])
    {
        return $this->model->hydrate(
            $this->query->get($columns)->all()
        )->all();
    }

    /**
     * Eager load the relationships for the models.
     *
     * @param  array  $models
     * @return array
     */
    public function eagerLoadRelations(array $models)
    {
        foreach ($this->eagerLoad as $name => $constraints) {
            // For nested eager loads we'll skip loading them here and they will be set as an
            // eager load on the query to retrieve the relation so that they will be eager
            // loaded on that query, because that is where they get hydrated as models.
            if (strpos($name, '.') === false) {
                $models = $this->eagerLoadRelation($models, $name, $constraints);
            }
        }

        return $models;
    }

    /**
     * Eagerly load the relationship on a set of models.
     *
     * @param  array  $models
     * @param  string  $name
     * @param  \Closure  $constraints
     * @return array
     */
    protected function eagerLoadRelation(array $models, $name, Closure $constraints)
    {
        // First we will "back up" the existing where conditions on the query so we can
        // add our eager constraints. Then we will merge the wheres that were on the
        // query back to it in order that any where conditions might be specified.
        $relation = $this->getRelation($name);

        $relation->addEagerConstraints($models);

        $constraints($relation);

        // Once we have the results, we just match those back up to their parent models
        // using the relationship instance. Then we just return the finished arrays
        // of models which have been eagerly hydrated and are readied for return.
        return $relation->match(
            $relation->initRelation($models, $name),
            $relation->getEager(), $name
        );
    }

    /**
     * Get the relation instance for the given relation name.
     *
     * @param  string  $name
     * @return \Illuminate\Database\Eloquent\Relations\Relation
     */
    public function getRelation($name)
    {
        // We want to run a relationship query without any constrains so that we will
        // not have to remove these where clauses manually which gets really hacky
        // and error prone. We don't want constraints because we add eager ones.
        $relation = Relation::noConstraints(function () use ($name) {
            try {
                return $this->getModel()->newInstance()->$name();
            } catch (BadMethodCallException $e) {
                throw RelationNotFoundException::make($this->getModel(), $name);
            }
        });

        $nested = $this->relationsNestedUnder($name);

        // If there are nested relationships set on the query, we will put those onto
        // the query instances so that they can be handled after this relationship
        // is loaded. In this way they will all trickle down as they are loaded.
        if (count($nested) > 0) {
            $relation->getQuery()->with($nested);
        }

        return $relation;
    }

    /**
     * Get the deeply nested relations for a given top-level relation.
     *
     * @param  string  $relation
     * @return array
     */
    protected function relationsNestedUnder($relation)
    {
        $nested = [];

        // We are basically looking for any relationships that are nested deeper than
        // the given top-level relationship. We will just check for any relations
        // that start with the given top relations and adds them to our arrays.
        foreach ($this->eagerLoad as $name => $constraints) {
            if ($this->isNestedUnder($relation, $name)) {
                $nested[substr($name, strlen($relation.'.'))] = $constraints;
            }
        }

        return $nested;
    }

    /**
     * Determine if the relationship is nested.
     *
     * @param  string  $relation
     * @param  string  $name
     * @return bool
     */
    protected function isNestedUnder($relation, $name)
    {
        return Str::contains($name, '.') && Str::startsWith($name, $relation.'.');
    }

    /**
     * Get a lazy collection for the given query.
     *
     * @return \Illuminate\Support\LazyCollection
     */
    public function cursor()
    {
        return $this->applyScopes()->query->cursor()->map(function ($record) {
            return $this->newModelInstance()->newFromBuilder($record);
        });
    }

    /**
     * Add a generic "order by" clause if the query doesn't already have one.
     *
     * @return void
     */
    protected function enforceOrderBy()
    {
        if (empty($this->query->orders) && empty($this->query->unionOrders)) {
            $this->orderBy($this->model->getQualifiedKeyName(), 'asc');
        }
    }

    /**
     * Get an array with the values of a given column.
     *
     * @param  string  $column
     * @param  string|null  $key
     * @return \Illuminate\Support\Collection
     */
    public function pluck($column, $key = null)
    {
        $results = $this->toBase()->pluck($column, $key);

        // If the model has a mutator for the requested column, we will spin through
        // the results and mutate the values so that the mutated version of these
        // columns are returned as you would expect from these Eloquent models.
        if (! $this->model->hasGetMutator($column) &&
            ! $this->model->hasCast($column) &&
            ! in_array($column, $this->model->getDates())) {
            return $results;
        }

        return $results->map(function ($value) use ($column) {
            return $this->model->newFromBuilder([$column => $value])->{$column};
        });
    }

    /**
     * Paginate the given query.
     *
     * @param  int|null  $perPage
     * @param  array  $columns
     * @param  string  $pageName
     * @param  int|null  $page
     * @return \Illuminate\Contracts\Pagination\LengthAwarePaginator
     *
     * @throws \InvalidArgumentException
     */
    public function paginate($perPage = null, $columns = ['*'], $pageName = 'page', $page = null)
    {
        $page = $page ?: Paginator::resolveCurrentPage($pageName);

        $perPage = $perPage ?: $this->model->getPerPage();

        $results = ($total = $this->toBase()->getCountForPagination())
                                    ? $this->forPage($page, $perPage)->get($columns)
                                    : $this->model->newCollection();

        return $this->paginator($results, $total, $perPage, $page, [
            'path' => Paginator::resolveCurrentPath(),
            'pageName' => $pageName,
        ]);
    }

    /**
     * Paginate the given query into a simple paginator.
     *
     * @param  int|null  $perPage
     * @param  array  $columns
     * @param  string  $pageName
     * @param  int|null  $page
     * @return \Illuminate\Contracts\Pagination\Paginator
     */
    public function simplePaginate($perPage = null, $columns = ['*'], $pageName = 'page', $page = null)
    {
        $page = $page ?: Paginator::resolveCurrentPage($pageName);

        $perPage = $perPage ?: $this->model->getPerPage();

        // Next we will set the limit and offset for this query so that when we get the
        // results we get the proper section of results. Then, we'll create the full
        // paginator instances for these results with the given page and per page.
        $this->skip(($page - 1) * $perPage)->take($perPage + 1);

        return $this->simplePaginator($this->get($columns), $perPage, $page, [
            'path' => Paginator::resolveCurrentPath(),
            'pageName' => $pageName,
        ]);
    }

    /**
     * Save a new model and return the instance.
     *
     * @param  array  $attributes
     * @return \Illuminate\Database\Eloquent\Model|$this
     */
    public function create(array $attributes = [])
    {
        return tap($this->newModelInstance($attributes), function ($instance) {
            $instance->save();
        });
    }

    /**
     * Save a new model and return the instance. Allow mass-assignment.
     *
     * @param  array  $attributes
     * @return \Illuminate\Database\Eloquent\Model|$this
     */
    public function forceCreate(array $attributes)
    {
        return $this->model->unguarded(function () use ($attributes) {
            return $this->newModelInstance()->create($attributes);
        });
    }

    /**
     * Update a record in the database.
     *
     * @param  array  $values
     * @return int
     */
    public function update(array $values)
    {
        return $this->toBase()->update($this->addUpdatedAtColumn($values));
    }

    /**
     * Increment a column's value by a given amount.
     *
     * @param  string  $column
     * @param  float|int  $amount
     * @param  array  $extra
     * @return int
     */
    public function increment($column, $amount = 1, array $extra = [])
    {
        return $this->toBase()->increment(
            $column, $amount, $this->addUpdatedAtColumn($extra)
        );
    }

    /**
     * Decrement a column's value by a given amount.
     *
     * @param  string  $column
     * @param  float|int  $amount
     * @param  array  $extra
     * @return int
     */
    public function decrement($column, $amount = 1, array $extra = [])
    {
        return $this->toBase()->decrement(
            $column, $amount, $this->addUpdatedAtColumn($extra)
        );
    }

    /**
     * Add the "updated at" column to an array of values.
     *
     * @param  array  $values
     * @return array
     */
    protected function addUpdatedAtColumn(array $values)
    {
        if (! $this->model->usesTimestamps() ||
            is_null($this->model->getUpdatedAtColumn())) {
            return $values;
        }

        $column = $this->model->getUpdatedAtColumn();

        $values = array_merge(
            [$column => $this->model->freshTimestampString()],
            $values
        );

        $segments = preg_split('/\s+as\s+/i', $this->query->from);

        $qualifiedColumn = end($segments).'.'.$column;

        $values[$qualifiedColumn] = $values[$column];

        unset($values[$column]);

        return $values;
    }

    /**
     * Delete a record from the database.
     *
     * @return mixed
     */
    public function delete()
    {
        if (isset($this->onDelete)) {
            return call_user_func($this->onDelete, $this);
        }

        return $this->toBase()->delete();
    }

    /**
     * Run the default delete function on the builder.
     *
     * Since we do not apply scopes here, the row will actually be deleted.
     *
     * @return mixed
     */
    public function forceDelete()
    {
        return $this->query->delete();
    }

    /**
     * Register a replacement for the default delete function.
     *
     * @param  \Closure  $callback
     * @return void
     */
    public function onDelete(Closure $callback)
    {
        $this->onDelete = $callback;
    }

    /**
     * Determine if the given model has a scope.
     *
     * @param  string  $scope
     * @return bool
     */
    public function hasNamedScope($scope)
    {
        return $this->model && $this->model->hasNamedScope($scope);
    }

    /**
     * Call the given local model scopes.
     *
     * @param  array|string  $scopes
     * @return static|mixed
     */
    public function scopes($scopes)
    {
        $builder = $this;

        foreach (Arr::wrap($scopes) as $scope => $parameters) {
            // If the scope key is an integer, then the scope was passed as the value and
            // the parameter list is empty, so we will format the scope name and these
            // parameters here. Then, we'll be ready to call the scope on the model.
            if (is_int($scope)) {
                [$scope, $parameters] = [$parameters, []];
            }

            // Next we'll pass the scope callback to the callScope method which will take
            // care of grouping the "wheres" properly so the logical order doesn't get
            // messed up when adding scopes. Then we'll return back out the builder.
            $builder = $builder->callNamedScope($scope, (array) $parameters);
        }

        return $builder;
    }

    /**
     * Apply the scopes to the Eloquent builder instance and return it.
     *
     * @return static
     */
    public function applyScopes()
    {
        if (! $this->scopes) {
            return $this;
        }

        $builder = clone $this;

        foreach ($this->scopes as $identifier => $scope) {
            if (! isset($builder->scopes[$identifier])) {
                continue;
            }

            $builder->callScope(function (self $builder) use ($scope) {
                // If the scope is a Closure we will just go ahead and call the scope with the
                // builder instance. The "callScope" method will properly group the clauses
                // that are added to this query so "where" clauses maintain proper logic.
                if ($scope instanceof Closure) {
                    $scope($builder);
                }

                // If the scope is a scope object, we will call the apply method on this scope
                // passing in the builder and the model instance. After we run all of these
                // scopes we will return back the builder instance to the outside caller.
                if ($scope instanceof Scope) {
                    $scope->apply($builder, $this->getModel());
                }
            });
        }

        return $builder;
    }

    /**
     * Apply the given scope on the current builder instance.
     *
     * @param  callable  $scope
     * @param  array  $parameters
     * @return mixed
     */
    protected function callScope(callable $scope, array $parameters = [])
    {
        array_unshift($parameters, $this);

        $query = $this->getQuery();

        // We will keep track of how many wheres are on the query before running the
        // scope so that we can properly group the added scope constraints in the
        // query as their own isolated nested where statement and avoid issues.
        $originalWhereCount = is_null($query->wheres)
                    ? 0 : count($query->wheres);

        $result = $scope(...array_values($parameters)) ?? $this;

        if (count((array) $query->wheres) > $originalWhereCount) {
            $this->addNewWheresWithinGroup($query, $originalWhereCount);
        }

        return $result;
    }

    /**
     * Apply the given named scope on the current builder instance.
     *
     * @param  string  $scope
     * @param  array  $parameters
     * @return mixed
     */
    protected function callNamedScope($scope, array $parameters = [])
    {
        return $this->callScope(function (...$parameters) use ($scope) {
            return $this->model->callNamedScope($scope, $parameters);
        }, $parameters);
    }

    /**
     * Nest where conditions by slicing them at the given where count.
     *
     * @param  \Illuminate\Database\Query\Builder  $query
     * @param  int  $originalWhereCount
     * @return void
     */
    protected function addNewWheresWithinGroup(QueryBuilder $query, $originalWhereCount)
    {
        // Here, we totally remove all of the where clauses since we are going to
        // rebuild them as nested queries by slicing the groups of wheres into
        // their own sections. This is to prevent any confusing logic order.
        $allWheres = $query->wheres;

        $query->wheres = [];

        $this->groupWhereSliceForScope(
            $query, array_slice($allWheres, 0, $originalWhereCount)
        );

        $this->groupWhereSliceForScope(
            $query, array_slice($allWheres, $originalWhereCount)
        );
    }

    /**
     * Slice where conditions at the given offset and add them to the query as a nested condition.
     *
     * @param  \Illuminate\Database\Query\Builder  $query
     * @param  array  $whereSlice
     * @return void
     */
    protected function groupWhereSliceForScope(QueryBuilder $query, $whereSlice)
    {
        $whereBooleans = collect($whereSlice)->pluck('boolean');

        // Here we'll check if the given subset of where clauses contains any "or"
        // booleans and in this case create a nested where expression. That way
        // we don't add any unnecessary nesting thus keeping the query clean.
        if ($whereBooleans->contains('or')) {
            $query->wheres[] = $this->createNestedWhere(
                $whereSlice, $whereBooleans->first()
            );
        } else {
            $query->wheres = array_merge($query->wheres, $whereSlice);
        }
    }

    /**
     * Create a where array with nested where conditions.
     *
     * @param  array  $whereSlice
     * @param  string  $boolean
     * @return array
     */
    protected function createNestedWhere($whereSlice, $boolean = 'and')
    {
        $whereGroup = $this->getQuery()->forNestedWhere();

        $whereGroup->wheres = $whereSlice;

        return ['type' => 'Nested', 'query' => $whereGroup, 'boolean' => $boolean];
    }

    /**
     * Set the relationships that should be eager loaded.
     *
     * @param  mixed  $relations
     * @return $this
     */
    public function with($relations)
    {
        $eagerLoad = $this->parseWithRelations(is_string($relations) ? func_get_args() : $relations);

        $this->eagerLoad = array_merge($this->eagerLoad, $eagerLoad);

        return $this;
    }

    /**
     * Prevent the specified relations from being eager loaded.
     *
     * @param  mixed  $relations
     * @return $this
     */
    public function without($relations)
    {
        $this->eagerLoad = array_diff_key($this->eagerLoad, array_flip(
            is_string($relations) ? func_get_args() : $relations
        ));

        return $this;
    }

    /**
     * Create a new instance of the model being queried.
     *
     * @param  array  $attributes
     * @return \Illuminate\Database\Eloquent\Model|static
     */
    public function newModelInstance($attributes = [])
    {
        return $this->model->newInstance($attributes)->setConnection(
            $this->query->getConnection()->getName()
        );
    }

    /**
     * Parse a list of relations into individuals.
     *
     * @param  array  $relations
     * @return array
     */
    protected function parseWithRelations(array $relations)
    {
        $results = [];

        foreach ($relations as $name => $constraints) {
            // If the "name" value is a numeric key, we can assume that no constraints
            // have been specified. We will just put an empty Closure there so that
            // we can treat these all the same while we are looping through them.
            if (is_numeric($name)) {
                $name = $constraints;

                [$name, $constraints] = Str::contains($name, ':')
                            ? $this->createSelectWithConstraint($name)
                            : [$name, static function () {
                                //
                            }];
            }

            // We need to separate out any nested includes, which allows the developers
            // to load deep relationships using "dots" without stating each level of
            // the relationship with its own key in the array of eager-load names.
            $results = $this->addNestedWiths($name, $results);

            $results[$name] = $constraints;
        }

        return $results;
    }

    /**
     * Create a constraint to select the given columns for the relation.
     *
     * @param  string  $name
     * @return array
     */
    protected function createSelectWithConstraint($name)
    {
        return [explode(':', $name)[0], static function ($query) use ($name) {
            $query->select(explode(',', explode(':', $name)[1]));
        }];
    }

    /**
     * Parse the nested relationships in a relation.
     *
     * @param  string  $name
     * @param  array  $results
     * @return array
     */
    protected function addNestedWiths($name, $results)
    {
        $progress = [];

        // If the relation has already been set on the result array, we will not set it
        // again, since that would override any constraints that were already placed
        // on the relationships. We will only set the ones that are not specified.
        foreach (explode('.', $name) as $segment) {
            $progress[] = $segment;

            if (! isset($results[$last = implode('.', $progress)])) {
                $results[$last] = static function () {
                    //
                };
            }
        }

        return $results;
    }

    /**
     * Apply query-time casts to the model instance.
     *
     * @param  array  $casts
     * @return $this
     */
    public function withCasts($casts)
    {
        $this->model->mergeCasts($casts);

        return $this;
    }

    /**
     * Get the underlying query builder instance.
     *
     * @return \Illuminate\Database\Query\Builder
     */
    public function getQuery()
    {
        return $this->query;
    }

    /**
     * Set the underlying query builder instance.
     *
     * @param  \Illuminate\Database\Query\Builder  $query
     * @return $this
     */
    public function setQuery($query)
    {
        $this->query = $query;

        return $this;
    }

    /**
     * Get a base query builder instance.
     *
     * @return \Illuminate\Database\Query\Builder
     */
    public function toBase()
    {
        return $this->applyScopes()->getQuery();
    }

    /**
     * Get the relationships being eagerly loaded.
     *
     * @return array
     */
    public function getEagerLoads()
    {
        return $this->eagerLoad;
    }

    /**
     * Set the relationships being eagerly loaded.
     *
     * @param  array  $eagerLoad
     * @return $this
     */
    public function setEagerLoads(array $eagerLoad)
    {
        $this->eagerLoad = $eagerLoad;

        return $this;
    }

    /**
     * Get the default key name of the table.
     *
     * @return string
     */
    protected function defaultKeyName()
    {
        return $this->getModel()->getKeyName();
    }

    /**
     * Get the model instance being queried.
     *
     * @return \Illuminate\Database\Eloquent\Model|static
     */
    public function getModel()
    {
        return $this->model;
    }

    /**
     * Set a model instance for the model being queried.
     *
     * @param  \Illuminate\Database\Eloquent\Model  $model
     * @return $this
     */
    public function setModel(Model $model)
    {
        $this->model = $model;

        $this->query->from($model->getTable());

        return $this;
    }

    /**
     * Qualify the given column name by the model's table.
     *
     * @param  string  $column
     * @return string
     */
    public function qualifyColumn($column)
    {
        return $this->model->qualifyColumn($column);
    }

    /**
     * Get the given macro by name.
     *
     * @param  string  $name
     * @return \Closure
     */
    public function getMacro($name)
    {
        return Arr::get($this->localMacros, $name);
    }

    /**
     * Checks if a macro is registered.
     *
     * @param  string  $name
     * @return bool
     */
    public function hasMacro($name)
    {
        return isset($this->localMacros[$name]);
    }

    /**
     * Get the given global macro by name.
     *
     * @param  string  $name
     * @return \Closure
     */
    public static function getGlobalMacro($name)
    {
        return Arr::get(static::$macros, $name);
    }

    /**
     * Checks if a global macro is registered.
     *
     * @param  string  $name
     * @return bool
     */
    public static function hasGlobalMacro($name)
    {
        return isset(static::$macros[$name]);
    }

    /**
     * Dynamically access builder proxies.
     *
     * @param  string  $key
     * @return mixed
     *
     * @throws \Exception
     */
    public function __get($key)
    {
        if ($key === 'orWhere') {
            return new HigherOrderBuilderProxy($this, $key);
        }

        throw new Exception("Property [{$key}] does not exist on the Eloquent builder instance.");
    }

    /**
     * Dynamically handle calls into the query instance.
     *
     * @param  string  $method
     * @param  array  $parameters
     * @return mixed
     */
    public function __call($method, $parameters)
    {
        if ($method === 'macro') {
            $this->localMacros[$parameters[0]] = $parameters[1];

            return;
        }

        if ($this->hasMacro($method)) {
            array_unshift($parameters, $this);

            return $this->localMacros[$method](...$parameters);
        }

        if (static::hasGlobalMacro($method)) {
            if (static::$macros[$method] instanceof Closure) {
                return call_user_func_array(static::$macros[$method]->bindTo($this, static::class), $parameters);
            }

            return call_user_func_array(static::$macros[$method], $parameters);
        }

        if ($this->hasNamedScope($method)) {
            return $this->callNamedScope($method, $parameters);
        }

        if (in_array($method, $this->passthru)) {
            return $this->toBase()->{$method}(...$parameters);
        }

        $this->forwardCallTo($this->query, $method, $parameters);

        return $this;
    }

    /**
     * Dynamically handle calls into the query instance.
     *
     * @param  string  $method
     * @param  array  $parameters
     * @return mixed
     *
     * @throws \BadMethodCallException
     */
    public static function __callStatic($method, $parameters)
    {
        if ($method === 'macro') {
            static::$macros[$parameters[0]] = $parameters[1];

            return;
        }

        if ($method === 'mixin') {
            return static::registerMixin($parameters[0], $parameters[1] ?? true);
        }

        if (! static::hasGlobalMacro($method)) {
            static::throwBadMethodCallException($method);
        }

        if (static::$macros[$method] instanceof Closure) {
            return call_user_func_array(Closure::bind(static::$macros[$method], null, static::class), $parameters);
        }

        return call_user_func_array(static::$macros[$method], $parameters);
    }

    /**
     * Register the given mixin with the builder.
     *
     * @param  string  $mixin
     * @param  bool  $replace
     * @return void
     */
    protected static function registerMixin($mixin, $replace)
    {
        $methods = (new ReflectionClass($mixin))->getMethods(
                ReflectionMethod::IS_PUBLIC | ReflectionMethod::IS_PROTECTED
            );

        foreach ($methods as $method) {
            if ($replace || ! static::hasGlobalMacro($method->name)) {
                $method->setAccessible(true);

                static::macro($method->name, $method->invoke($mixin));
            }
        }
    }

    /**
     * Force a clone of the underlying query builder when cloning.
     *
     * @return void
     */
    public function __clone()
    {
        $this->query = clone $this->query;
    }
}<|MERGE_RESOLUTION|>--- conflicted
+++ resolved
@@ -193,11 +193,7 @@
             return $this;
         }
 
-<<<<<<< HEAD
-        if ($this->model->getKeyType() === 'string') {
-=======
         if ($id !== null && $this->model->getKeyType() === 'string') {
->>>>>>> f2b9d7c1
             $id = (string) $id;
         }
 
@@ -218,11 +214,7 @@
             return $this;
         }
 
-<<<<<<< HEAD
-        if ($this->model->getKeyType() === 'string') {
-=======
         if ($id !== null && $this->model->getKeyType() === 'string') {
->>>>>>> f2b9d7c1
             $id = (string) $id;
         }
 
