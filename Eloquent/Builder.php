<?php

namespace Illuminate\Database\Eloquent;

use BadMethodCallException;
use Closure;
use Exception;
use Illuminate\Contracts\Database\Query\Builder as BuilderContract;
use Illuminate\Contracts\Support\Arrayable;
use Illuminate\Database\Concerns\BuildsQueries;
use Illuminate\Database\Concerns\ExplainsQueries;
use Illuminate\Database\Eloquent\Concerns\DecoratesQueryBuilder;
use Illuminate\Database\Eloquent\Concerns\QueriesRelationships;
use Illuminate\Database\Eloquent\Relations\BelongsToMany;
use Illuminate\Database\Eloquent\Relations\Relation;
use Illuminate\Database\Query\Builder as QueryBuilder;
use Illuminate\Database\RecordsNotFoundException;
use Illuminate\Pagination\Paginator;
use Illuminate\Support\Arr;
use Illuminate\Support\Str;
use Illuminate\Support\Traits\ForwardsCalls;
use ReflectionClass;
use ReflectionMethod;

/**
 * @property-read HigherOrderBuilderProxy $orWhere
 */
class Builder implements BuilderContract
{
    use BuildsQueries, DecoratesQueryBuilder, ExplainsQueries, ForwardsCalls, QueriesRelationships {
        BuildsQueries::sole as baseSole;
    }

    /**
     * The base query builder instance.
     *
     * @var \Illuminate\Database\Query\Builder
     */
    protected $query;

    /**
     * The model being queried.
     *
     * @var \Illuminate\Database\Eloquent\Model
     */
    protected $model;

    /**
     * The relationships that should be eager loaded.
     *
     * @var array
     */
    protected $eagerLoad = [];

    /**
     * All of the globally registered builder macros.
     *
     * @var array
     */
    protected static $macros = [];

    /**
     * All of the locally registered builder macros.
     *
     * @var array
     */
    protected $localMacros = [];

    /**
     * A replacement for the typical delete function.
     *
     * @var \Closure
     */
    protected $onDelete;

    /**
<<<<<<< HEAD
=======
     * The properties that should be returned from query builder.
     *
     * @var string[]
     */
    protected $propertyPassthru = [
        'from',
    ];

    /**
     * The methods that should be returned from query builder.
     *
     * @var string[]
     */
    protected $passthru = [
        'aggregate',
        'average',
        'avg',
        'count',
        'dd',
        'doesntExist',
        'dump',
        'exists',
        'getBindings',
        'getConnection',
        'getGrammar',
        'insert',
        'insertGetId',
        'insertOrIgnore',
        'insertUsing',
        'max',
        'min',
        'raw',
        'sum',
        'toSql',
    ];

    /**
>>>>>>> b6d33617
     * Applied global scopes.
     *
     * @var array
     */
    protected $scopes = [];

    /**
     * Removed global scopes.
     *
     * @var array
     */
    protected $removedScopes = [];

    /**
     * Create a new Eloquent query builder instance.
     *
     * @param  \Illuminate\Database\Query\Builder  $query
     * @return void
     */
    public function __construct(QueryBuilder $query)
    {
        $this->query = $query;
    }

    /**
     * Create and return an un-saved model instance.
     *
     * @param  array  $attributes
     * @return \Illuminate\Database\Eloquent\Model|static
     */
    public function make(array $attributes = [])
    {
        return $this->newModelInstance($attributes);
    }

    /**
     * Register a new global scope.
     *
     * @param  string  $identifier
     * @param  \Illuminate\Database\Eloquent\Scope|\Closure  $scope
     * @return $this
     */
    public function withGlobalScope($identifier, $scope)
    {
        $this->scopes[$identifier] = $scope;

        if (method_exists($scope, 'extend')) {
            $scope->extend($this);
        }

        return $this;
    }

    /**
     * Remove a registered global scope.
     *
     * @param  \Illuminate\Database\Eloquent\Scope|string  $scope
     * @return $this
     */
    public function withoutGlobalScope($scope)
    {
        if (! is_string($scope)) {
            $scope = get_class($scope);
        }

        unset($this->scopes[$scope]);

        $this->removedScopes[] = $scope;

        return $this;
    }

    /**
     * Remove all or passed registered global scopes.
     *
     * @param  array|null  $scopes
     * @return $this
     */
    public function withoutGlobalScopes(array $scopes = null)
    {
        if (! is_array($scopes)) {
            $scopes = array_keys($this->scopes);
        }

        foreach ($scopes as $scope) {
            $this->withoutGlobalScope($scope);
        }

        return $this;
    }

    /**
     * Get an array of global scopes that were removed from the query.
     *
     * @return array
     */
    public function removedScopes()
    {
        return $this->removedScopes;
    }

    /**
     * Add a where clause on the primary key to the query.
     *
     * @param  mixed  $id
     * @return $this
     */
    public function whereKey($id)
    {
        if ($id instanceof Model) {
            $id = $id->getKey();
        }

        if (is_array($id) || $id instanceof Arrayable) {
            $this->query->whereIn($this->model->getQualifiedKeyName(), $id);

            return $this;
        }

        if ($id !== null && $this->model->getKeyType() === 'string') {
            $id = (string) $id;
        }

        return $this->where($this->model->getQualifiedKeyName(), '=', $id);
    }

    /**
     * Add a where clause on the primary key to the query.
     *
     * @param  mixed  $id
     * @return $this
     */
    public function whereKeyNot($id)
    {
        if ($id instanceof Model) {
            $id = $id->getKey();
        }

        if (is_array($id) || $id instanceof Arrayable) {
            $this->query->whereNotIn($this->model->getQualifiedKeyName(), $id);

            return $this;
        }

        if ($id !== null && $this->model->getKeyType() === 'string') {
            $id = (string) $id;
        }

        return $this->where($this->model->getQualifiedKeyName(), '!=', $id);
    }

    /**
     * Add a basic where clause to the query.
     *
     * @param  \Closure|string|array|\Illuminate\Database\Query\Expression  $column
     * @param  mixed  $operator
     * @param  mixed  $value
     * @param  string  $boolean
     * @return $this
     */
    public function where($column, $operator = null, $value = null, $boolean = 'and')
    {
        if ($column instanceof Closure && is_null($operator)) {
            $column($query = $this->model->newQueryWithoutRelationships());

            $this->query->addNestedWhereQuery($query->getQuery(), $boolean);
        } else {
            $this->query->where(...func_get_args());
        }

        return $this;
    }

    /**
     * Add a basic where clause to the query, and return the first result.
     *
     * @param  \Closure|string|array|\Illuminate\Database\Query\Expression  $column
     * @param  mixed  $operator
     * @param  mixed  $value
     * @param  string  $boolean
     * @return \Illuminate\Database\Eloquent\Model|static|null
     */
    public function firstWhere($column, $operator = null, $value = null, $boolean = 'and')
    {
        return $this->where($column, $operator, $value, $boolean)->first();
    }

    /**
     * Add an "or where" clause to the query.
     *
     * @param  \Closure|array|string|\Illuminate\Database\Query\Expression  $column
     * @param  mixed  $operator
     * @param  mixed  $value
     * @return $this
     */
    public function orWhere($column, $operator = null, $value = null)
    {
        [$value, $operator] = $this->query->prepareValueAndOperator(
            $value, $operator, func_num_args() === 2
        );

        return $this->where($column, $operator, $value, 'or');
    }

    /**
     * Add an "order by" clause for a timestamp to the query.
     *
     * @param  string|\Illuminate\Database\Query\Expression  $column
     * @return $this
     */
    public function latest($column = null)
    {
        if (is_null($column)) {
            $column = $this->model->getCreatedAtColumn() ?? 'created_at';
        }

        $this->query->latest($column);

        return $this;
    }

    /**
     * Add an "order by" clause for a timestamp to the query.
     *
     * @param  string|\Illuminate\Database\Query\Expression  $column
     * @return $this
     */
    public function oldest($column = null)
    {
        if (is_null($column)) {
            $column = $this->model->getCreatedAtColumn() ?? 'created_at';
        }

        $this->query->oldest($column);

        return $this;
    }

    /**
     * Create a collection of models from plain arrays.
     *
     * @param  array  $items
     * @return \Illuminate\Database\Eloquent\Collection
     */
    public function hydrate(array $items)
    {
        $instance = $this->newModelInstance();

        return $instance->newCollection(array_map(function ($item) use ($items, $instance) {
            $model = $instance->newFromBuilder($item);

            if (count($items) > 1) {
                $model->preventsLazyLoading = Model::preventsLazyLoading();
            }

            return $model;
        }, $items));
    }

    /**
     * Create a collection of models from a raw query.
     *
     * @param  string  $query
     * @param  array  $bindings
     * @return \Illuminate\Database\Eloquent\Collection
     */
    public function fromQuery($query, $bindings = [])
    {
        return $this->hydrate(
            $this->query->getConnection()->select($query, $bindings)
        );
    }

    /**
     * Find a model by its primary key.
     *
     * @param  mixed  $id
     * @param  array  $columns
     * @return \Illuminate\Database\Eloquent\Model|\Illuminate\Database\Eloquent\Collection|static[]|static|null
     */
    public function find($id, $columns = ['*'])
    {
        if (is_array($id) || $id instanceof Arrayable) {
            return $this->findMany($id, $columns);
        }

        return $this->whereKey($id)->first($columns);
    }

    /**
     * Find multiple models by their primary keys.
     *
     * @param  \Illuminate\Contracts\Support\Arrayable|array  $ids
     * @param  array  $columns
     * @return \Illuminate\Database\Eloquent\Collection
     */
    public function findMany($ids, $columns = ['*'])
    {
        $ids = $ids instanceof Arrayable ? $ids->toArray() : $ids;

        if (empty($ids)) {
            return $this->model->newCollection();
        }

        return $this->whereKey($ids)->get($columns);
    }

    /**
     * Find a model by its primary key or throw an exception.
     *
     * @param  mixed  $id
     * @param  array  $columns
     * @return \Illuminate\Database\Eloquent\Model|\Illuminate\Database\Eloquent\Collection|static|static[]
     *
     * @throws \Illuminate\Database\Eloquent\ModelNotFoundException
     */
    public function findOrFail($id, $columns = ['*'])
    {
        $result = $this->find($id, $columns);

        $id = $id instanceof Arrayable ? $id->toArray() : $id;

        if (is_array($id)) {
            if (count($result) === count(array_unique($id))) {
                return $result;
            }
        } elseif (! is_null($result)) {
            return $result;
        }

        throw (new ModelNotFoundException)->setModel(
            get_class($this->model), $id
        );
    }

    /**
     * Find a model by its primary key or return fresh model instance.
     *
     * @param  mixed  $id
     * @param  array  $columns
     * @return \Illuminate\Database\Eloquent\Model|static
     */
    public function findOrNew($id, $columns = ['*'])
    {
        if (! is_null($model = $this->find($id, $columns))) {
            return $model;
        }

        return $this->newModelInstance();
    }

    /**
     * Get the first record matching the attributes or instantiate it.
     *
     * @param  array  $attributes
     * @param  array  $values
     * @return \Illuminate\Database\Eloquent\Model|static
     */
    public function firstOrNew(array $attributes = [], array $values = [])
    {
        if (! is_null($instance = $this->where($attributes)->first())) {
            return $instance;
        }

        return $this->newModelInstance(array_merge($attributes, $values));
    }

    /**
     * Get the first record matching the attributes or create it.
     *
     * @param  array  $attributes
     * @param  array  $values
     * @return \Illuminate\Database\Eloquent\Model|static
     */
    public function firstOrCreate(array $attributes = [], array $values = [])
    {
        if (! is_null($instance = $this->where($attributes)->first())) {
            return $instance;
        }

        return tap($this->newModelInstance(array_merge($attributes, $values)), function ($instance) {
            $instance->save();
        });
    }

    /**
     * Create or update a record matching the attributes, and fill it with values.
     *
     * @param  array  $attributes
     * @param  array  $values
     * @return \Illuminate\Database\Eloquent\Model|static
     */
    public function updateOrCreate(array $attributes, array $values = [])
    {
        return tap($this->firstOrNew($attributes), function ($instance) use ($values) {
            $instance->fill($values)->save();
        });
    }

    /**
     * Execute the query and get the first result or throw an exception.
     *
     * @param  array  $columns
     * @return \Illuminate\Database\Eloquent\Model|static
     *
     * @throws \Illuminate\Database\Eloquent\ModelNotFoundException
     */
    public function firstOrFail($columns = ['*'])
    {
        if (! is_null($model = $this->first($columns))) {
            return $model;
        }

        throw (new ModelNotFoundException)->setModel(get_class($this->model));
    }

    /**
     * Execute the query and get the first result or call a callback.
     *
     * @param  \Closure|array  $columns
     * @param  \Closure|null  $callback
     * @return \Illuminate\Database\Eloquent\Model|static|mixed
     */
    public function firstOr($columns = ['*'], Closure $callback = null)
    {
        if ($columns instanceof Closure) {
            $callback = $columns;

            $columns = ['*'];
        }

        if (! is_null($model = $this->first($columns))) {
            return $model;
        }

        return $callback();
    }

    /**
     * Execute the query and get the first result if it's the sole matching record.
     *
     * @param  array|string  $columns
     * @return \Illuminate\Database\Eloquent\Model
     *
     * @throws \Illuminate\Database\Eloquent\ModelNotFoundException
     * @throws \Illuminate\Database\MultipleRecordsFoundException
     */
    public function sole($columns = ['*'])
    {
        try {
            return $this->baseSole($columns);
        } catch (RecordsNotFoundException $exception) {
            throw (new ModelNotFoundException)->setModel(get_class($this->model));
        }
    }

    /**
     * Get a single column's value from the first result of a query.
     *
     * @param  string|\Illuminate\Database\Query\Expression  $column
     * @return mixed
     */
    public function value($column)
    {
        if ($result = $this->first([$column])) {
            return $result->{Str::afterLast($column, '.')};
        }
    }

    /**
     * Get a single column's value from the first result of the query or throw an exception.
     *
     * @param  string|\Illuminate\Database\Query\Expression  $column
     * @return mixed
     *
     * @throws \Illuminate\Database\Eloquent\ModelNotFoundException
     */
    public function valueOrFail($column)
    {
        return $this->firstOrFail([$column])->{Str::afterLast($column, '.')};
    }

    /**
     * Execute the query as a "select" statement.
     *
     * @param  array|string  $columns
     * @return \Illuminate\Database\Eloquent\Collection|static[]
     */
    public function get($columns = ['*'])
    {
        $builder = $this->applyScopes();

        // If we actually found models we will also eager load any relationships that
        // have been specified as needing to be eager loaded, which will solve the
        // n+1 query issue for the developers to avoid running a lot of queries.
        if (count($models = $builder->getModels($columns)) > 0) {
            $models = $builder->eagerLoadRelations($models);
        }

        return $builder->getModel()->newCollection($models);
    }

    /**
     * Get the hydrated models without eager loading.
     *
     * @param  array|string  $columns
     * @return \Illuminate\Database\Eloquent\Model[]|static[]
     */
    public function getModels($columns = ['*'])
    {
        return $this->model->hydrate(
            $this->query->get($columns)->all()
        )->all();
    }

    /**
     * Eager load the relationships for the models.
     *
     * @param  array  $models
     * @return array
     */
    public function eagerLoadRelations(array $models)
    {
        foreach ($this->eagerLoad as $name => $constraints) {
            // For nested eager loads we'll skip loading them here and they will be set as an
            // eager load on the query to retrieve the relation so that they will be eager
            // loaded on that query, because that is where they get hydrated as models.
            if (strpos($name, '.') === false) {
                $models = $this->eagerLoadRelation($models, $name, $constraints);
            }
        }

        return $models;
    }

    /**
     * Eagerly load the relationship on a set of models.
     *
     * @param  array  $models
     * @param  string  $name
     * @param  \Closure  $constraints
     * @return array
     */
    protected function eagerLoadRelation(array $models, $name, Closure $constraints)
    {
        // First we will "back up" the existing where conditions on the query so we can
        // add our eager constraints. Then we will merge the wheres that were on the
        // query back to it in order that any where conditions might be specified.
        $relation = $this->getRelation($name);

        $relation->addEagerConstraints($models);

        $constraints($relation);

        // Once we have the results, we just match those back up to their parent models
        // using the relationship instance. Then we just return the finished arrays
        // of models which have been eagerly hydrated and are readied for return.
        return $relation->match(
            $relation->initRelation($models, $name),
            $relation->getEager(), $name
        );
    }

    /**
     * Get the relation instance for the given relation name.
     *
     * @param  string  $name
     * @return \Illuminate\Database\Eloquent\Relations\Relation
     */
    public function getRelation($name)
    {
        // We want to run a relationship query without any constrains so that we will
        // not have to remove these where clauses manually which gets really hacky
        // and error prone. We don't want constraints because we add eager ones.
        $relation = Relation::noConstraints(function () use ($name) {
            try {
                return $this->getModel()->newInstance()->$name();
            } catch (BadMethodCallException $e) {
                throw RelationNotFoundException::make($this->getModel(), $name);
            }
        });

        $nested = $this->relationsNestedUnder($name);

        // If there are nested relationships set on the query, we will put those onto
        // the query instances so that they can be handled after this relationship
        // is loaded. In this way they will all trickle down as they are loaded.
        if (count($nested) > 0) {
            $relation->getQuery()->with($nested);
        }

        return $relation;
    }

    /**
     * Get the deeply nested relations for a given top-level relation.
     *
     * @param  string  $relation
     * @return array
     */
    protected function relationsNestedUnder($relation)
    {
        $nested = [];

        // We are basically looking for any relationships that are nested deeper than
        // the given top-level relationship. We will just check for any relations
        // that start with the given top relations and adds them to our arrays.
        foreach ($this->eagerLoad as $name => $constraints) {
            if ($this->isNestedUnder($relation, $name)) {
                $nested[substr($name, strlen($relation.'.'))] = $constraints;
            }
        }

        return $nested;
    }

    /**
     * Determine if the relationship is nested.
     *
     * @param  string  $relation
     * @param  string  $name
     * @return bool
     */
    protected function isNestedUnder($relation, $name)
    {
        return Str::contains($name, '.') && Str::startsWith($name, $relation.'.');
    }

    /**
     * Get a lazy collection for the given query.
     *
     * @return \Illuminate\Support\LazyCollection
     */
    public function cursor()
    {
        return $this->applyScopes()->query->cursor()->map(function ($record) {
            return $this->newModelInstance()->newFromBuilder($record);
        });
    }

    /**
     * Add a generic "order by" clause if the query doesn't already have one.
     *
     * @return void
     */
    protected function enforceOrderBy()
    {
        if (empty($this->query->orders) && empty($this->query->unionOrders)) {
            $this->orderBy($this->model->getQualifiedKeyName(), 'asc');
        }
    }

    /**
     * Get an array with the values of a given column.
     *
     * @param  string|\Illuminate\Database\Query\Expression  $column
     * @param  string|null  $key
     * @return \Illuminate\Support\Collection
     */
    public function pluck($column, $key = null)
    {
        $results = $this->toBase()->pluck($column, $key);

        // If the model has a mutator for the requested column, we will spin through
        // the results and mutate the values so that the mutated version of these
        // columns are returned as you would expect from these Eloquent models.
        if (! $this->model->hasGetMutator($column) &&
            ! $this->model->hasCast($column) &&
            ! in_array($column, $this->model->getDates())) {
            return $results;
        }

        return $results->map(function ($value) use ($column) {
            return $this->model->newFromBuilder([$column => $value])->{$column};
        });
    }

    /**
     * Paginate the given query.
     *
     * @param  int|null  $perPage
     * @param  array  $columns
     * @param  string  $pageName
     * @param  int|null  $page
     * @return \Illuminate\Contracts\Pagination\LengthAwarePaginator
     *
     * @throws \InvalidArgumentException
     */
    public function paginate($perPage = null, $columns = ['*'], $pageName = 'page', $page = null)
    {
        $page = $page ?: Paginator::resolveCurrentPage($pageName);

        $perPage = $perPage ?: $this->model->getPerPage();

        $results = ($total = $this->toBase()->getCountForPagination())
                                    ? $this->forPage($page, $perPage)->get($columns)
                                    : $this->model->newCollection();

        return $this->paginator($results, $total, $perPage, $page, [
            'path' => Paginator::resolveCurrentPath(),
            'pageName' => $pageName,
        ]);
    }

    /**
     * Paginate the given query into a simple paginator.
     *
     * @param  int|null  $perPage
     * @param  array  $columns
     * @param  string  $pageName
     * @param  int|null  $page
     * @return \Illuminate\Contracts\Pagination\Paginator
     */
    public function simplePaginate($perPage = null, $columns = ['*'], $pageName = 'page', $page = null)
    {
        $page = $page ?: Paginator::resolveCurrentPage($pageName);

        $perPage = $perPage ?: $this->model->getPerPage();

        // Next we will set the limit and offset for this query so that when we get the
        // results we get the proper section of results. Then, we'll create the full
        // paginator instances for these results with the given page and per page.
        $this->skip(($page - 1) * $perPage)->take($perPage + 1);

        return $this->simplePaginator($this->get($columns), $perPage, $page, [
            'path' => Paginator::resolveCurrentPath(),
            'pageName' => $pageName,
        ]);
    }

    /**
     * Paginate the given query into a cursor paginator.
     *
     * @param  int|null  $perPage
     * @param  array  $columns
     * @param  string  $cursorName
     * @param  \Illuminate\Pagination\Cursor|string|null  $cursor
     * @return \Illuminate\Contracts\Pagination\CursorPaginator
     */
    public function cursorPaginate($perPage = null, $columns = ['*'], $cursorName = 'cursor', $cursor = null)
    {
        $perPage = $perPage ?: $this->model->getPerPage();

        return $this->paginateUsingCursor($perPage, $columns, $cursorName, $cursor);
    }

    /**
     * Ensure the proper order by required for cursor pagination.
     *
     * @param  bool  $shouldReverse
     * @return \Illuminate\Support\Collection
     */
    protected function ensureOrderForCursorPagination($shouldReverse = false)
    {
        $orders = collect($this->query->orders);

        if ($orders->count() === 0) {
            $this->enforceOrderBy();
        }

        if ($shouldReverse) {
            $this->query->orders = collect($this->query->orders)->map(function ($order) {
                $order['direction'] = $order['direction'] === 'asc' ? 'desc' : 'asc';

                return $order;
            })->toArray();
        }

        return collect($this->query->orders);
    }

    /**
     * Save a new model and return the instance.
     *
     * @param  array  $attributes
     * @return \Illuminate\Database\Eloquent\Model|$this
     */
    public function create(array $attributes = [])
    {
        return tap($this->newModelInstance($attributes), function ($instance) {
            $instance->save();
        });
    }

    /**
     * Save a new model and return the instance. Allow mass-assignment.
     *
     * @param  array  $attributes
     * @return \Illuminate\Database\Eloquent\Model|$this
     */
    public function forceCreate(array $attributes)
    {
        return $this->model->unguarded(function () use ($attributes) {
            return $this->newModelInstance()->create($attributes);
        });
    }

    /**
     * Update records in the database.
     *
     * @param  array  $values
     * @return int
     */
    public function update(array $values)
    {
        return $this->toBase()->update($this->addUpdatedAtColumn($values));
    }

    /**
     * Insert new records or update the existing ones.
     *
     * @param  array  $values
     * @param  array|string  $uniqueBy
     * @param  array|null  $update
     * @return int
     */
    public function upsert(array $values, $uniqueBy, $update = null)
    {
        if (empty($values)) {
            return 0;
        }

        if (! is_array(reset($values))) {
            $values = [$values];
        }

        if (is_null($update)) {
            $update = array_keys(reset($values));
        }

        return $this->toBase()->upsert(
            $this->addTimestampsToUpsertValues($values),
            $uniqueBy,
            $this->addUpdatedAtToUpsertColumns($update)
        );
    }

    /**
     * Increment a column's value by a given amount.
     *
     * @param  string|\Illuminate\Database\Query\Expression  $column
     * @param  float|int  $amount
     * @param  array  $extra
     * @return int
     */
    public function increment($column, $amount = 1, array $extra = [])
    {
        return $this->toBase()->increment(
            $column, $amount, $this->addUpdatedAtColumn($extra)
        );
    }

    /**
     * Decrement a column's value by a given amount.
     *
     * @param  string|\Illuminate\Database\Query\Expression  $column
     * @param  float|int  $amount
     * @param  array  $extra
     * @return int
     */
    public function decrement($column, $amount = 1, array $extra = [])
    {
        return $this->toBase()->decrement(
            $column, $amount, $this->addUpdatedAtColumn($extra)
        );
    }

    /**
     * Add the "updated at" column to an array of values.
     *
     * @param  array  $values
     * @return array
     */
    protected function addUpdatedAtColumn(array $values)
    {
        if (! $this->model->usesTimestamps() ||
            is_null($this->model->getUpdatedAtColumn())) {
            return $values;
        }

        $column = $this->model->getUpdatedAtColumn();

        $values = array_merge(
            [$column => $this->model->freshTimestampString()],
            $values
        );

        $segments = preg_split('/\s+as\s+/i', $this->query->from);

        $qualifiedColumn = end($segments).'.'.$column;

        $values[$qualifiedColumn] = $values[$column];

        unset($values[$column]);

        return $values;
    }

    /**
     * Add timestamps to the inserted values.
     *
     * @param  array  $values
     * @return array
     */
    protected function addTimestampsToUpsertValues(array $values)
    {
        if (! $this->model->usesTimestamps()) {
            return $values;
        }

        $timestamp = $this->model->freshTimestampString();

        $columns = array_filter([
            $this->model->getCreatedAtColumn(),
            $this->model->getUpdatedAtColumn(),
        ]);

        foreach ($columns as $column) {
            foreach ($values as &$row) {
                $row = array_merge([$column => $timestamp], $row);
            }
        }

        return $values;
    }

    /**
     * Add the "updated at" column to the updated columns.
     *
     * @param  array  $update
     * @return array
     */
    protected function addUpdatedAtToUpsertColumns(array $update)
    {
        if (! $this->model->usesTimestamps()) {
            return $update;
        }

        $column = $this->model->getUpdatedAtColumn();

        if (! is_null($column) &&
            ! array_key_exists($column, $update) &&
            ! in_array($column, $update)) {
            $update[] = $column;
        }

        return $update;
    }

    /**
     * Delete records from the database.
     *
     * @return mixed
     */
    public function delete()
    {
        if (isset($this->onDelete)) {
            return call_user_func($this->onDelete, $this);
        }

        return $this->toBase()->delete();
    }

    /**
     * Run the default delete function on the builder.
     *
     * Since we do not apply scopes here, the row will actually be deleted.
     *
     * @return mixed
     */
    public function forceDelete()
    {
        return $this->query->delete();
    }

    /**
     * Register a replacement for the default delete function.
     *
     * @param  \Closure  $callback
     * @return void
     */
    public function onDelete(Closure $callback)
    {
        $this->onDelete = $callback;
    }

    /**
     * Determine if the given model has a scope.
     *
     * @param  string  $scope
     * @return bool
     */
    public function hasNamedScope($scope)
    {
        return $this->model && $this->model->hasNamedScope($scope);
    }

    /**
     * Call the given local model scopes.
     *
     * @param  array|string  $scopes
     * @return static|mixed
     */
    public function scopes($scopes)
    {
        $builder = $this;

        foreach (Arr::wrap($scopes) as $scope => $parameters) {
            // If the scope key is an integer, then the scope was passed as the value and
            // the parameter list is empty, so we will format the scope name and these
            // parameters here. Then, we'll be ready to call the scope on the model.
            if (is_int($scope)) {
                [$scope, $parameters] = [$parameters, []];
            }

            // Next we'll pass the scope callback to the callScope method which will take
            // care of grouping the "wheres" properly so the logical order doesn't get
            // messed up when adding scopes. Then we'll return back out the builder.
            $builder = $builder->callNamedScope(
                $scope, Arr::wrap($parameters)
            );
        }

        return $builder;
    }

    /**
     * Apply the scopes to the Eloquent builder instance and return it.
     *
     * @return static
     */
    public function applyScopes()
    {
        if (! $this->scopes) {
            return $this;
        }

        $builder = clone $this;

        foreach ($this->scopes as $identifier => $scope) {
            if (! isset($builder->scopes[$identifier])) {
                continue;
            }

            $builder->callScope(function (self $builder) use ($scope) {
                // If the scope is a Closure we will just go ahead and call the scope with the
                // builder instance. The "callScope" method will properly group the clauses
                // that are added to this query so "where" clauses maintain proper logic.
                if ($scope instanceof Closure) {
                    $scope($builder);
                }

                // If the scope is a scope object, we will call the apply method on this scope
                // passing in the builder and the model instance. After we run all of these
                // scopes we will return back the builder instance to the outside caller.
                if ($scope instanceof Scope) {
                    $scope->apply($builder, $this->getModel());
                }
            });
        }

        return $builder;
    }

    /**
     * Apply the given scope on the current builder instance.
     *
     * @param  callable  $scope
     * @param  array  $parameters
     * @return mixed
     */
    protected function callScope(callable $scope, array $parameters = [])
    {
        array_unshift($parameters, $this);

        $query = $this->getQuery();

        // We will keep track of how many wheres are on the query before running the
        // scope so that we can properly group the added scope constraints in the
        // query as their own isolated nested where statement and avoid issues.
        $originalWhereCount = is_null($query->wheres)
                    ? 0 : count($query->wheres);

        $result = $scope(...array_values($parameters)) ?? $this;

        if (count((array) $query->wheres) > $originalWhereCount) {
            $this->addNewWheresWithinGroup($query, $originalWhereCount);
        }

        return $result;
    }

    /**
     * Apply the given named scope on the current builder instance.
     *
     * @param  string  $scope
     * @param  array  $parameters
     * @return mixed
     */
    protected function callNamedScope($scope, array $parameters = [])
    {
        return $this->callScope(function (...$parameters) use ($scope) {
            return $this->model->callNamedScope($scope, $parameters);
        }, $parameters);
    }

    /**
     * Nest where conditions by slicing them at the given where count.
     *
     * @param  \Illuminate\Database\Query\Builder  $query
     * @param  int  $originalWhereCount
     * @return void
     */
    protected function addNewWheresWithinGroup(QueryBuilder $query, $originalWhereCount)
    {
        // Here, we totally remove all of the where clauses since we are going to
        // rebuild them as nested queries by slicing the groups of wheres into
        // their own sections. This is to prevent any confusing logic order.
        $allWheres = $query->wheres;

        $query->wheres = [];

        $this->groupWhereSliceForScope(
            $query, array_slice($allWheres, 0, $originalWhereCount)
        );

        $this->groupWhereSliceForScope(
            $query, array_slice($allWheres, $originalWhereCount)
        );
    }

    /**
     * Slice where conditions at the given offset and add them to the query as a nested condition.
     *
     * @param  \Illuminate\Database\Query\Builder  $query
     * @param  array  $whereSlice
     * @return void
     */
    protected function groupWhereSliceForScope(QueryBuilder $query, $whereSlice)
    {
        $whereBooleans = collect($whereSlice)->pluck('boolean');

        // Here we'll check if the given subset of where clauses contains any "or"
        // booleans and in this case create a nested where expression. That way
        // we don't add any unnecessary nesting thus keeping the query clean.
        if ($whereBooleans->contains('or')) {
            $query->wheres[] = $this->createNestedWhere(
                $whereSlice, $whereBooleans->first()
            );
        } else {
            $query->wheres = array_merge($query->wheres, $whereSlice);
        }
    }

    /**
     * Create a where array with nested where conditions.
     *
     * @param  array  $whereSlice
     * @param  string  $boolean
     * @return array
     */
    protected function createNestedWhere($whereSlice, $boolean = 'and')
    {
        $whereGroup = $this->getQuery()->forNestedWhere();

        $whereGroup->wheres = $whereSlice;

        return ['type' => 'Nested', 'query' => $whereGroup, 'boolean' => $boolean];
    }

    /**
     * Set the relationships that should be eager loaded.
     *
     * @param  string|array  $relations
     * @param  string|\Closure|null  $callback
     * @return $this
     */
    public function with($relations, $callback = null)
    {
        if ($callback instanceof Closure) {
            $eagerLoad = $this->parseWithRelations([$relations => $callback]);
        } else {
            $eagerLoad = $this->parseWithRelations(is_string($relations) ? func_get_args() : $relations);
        }

        $this->eagerLoad = array_merge($this->eagerLoad, $eagerLoad);

        return $this;
    }

    /**
     * Prevent the specified relations from being eager loaded.
     *
     * @param  mixed  $relations
     * @return $this
     */
    public function without($relations)
    {
        $this->eagerLoad = array_diff_key($this->eagerLoad, array_flip(
            is_string($relations) ? func_get_args() : $relations
        ));

        return $this;
    }

    /**
     * Set the relationships that should be eager loaded while removing any previously added eager loading specifications.
     *
     * @param  mixed  $relations
     * @return $this
     */
    public function withOnly($relations)
    {
        $this->eagerLoad = [];

        return $this->with($relations);
    }

    /**
     * Create a new instance of the model being queried.
     *
     * @param  array  $attributes
     * @return \Illuminate\Database\Eloquent\Model|static
     */
    public function newModelInstance($attributes = [])
    {
        return $this->model->newInstance($attributes)->setConnection(
            $this->query->getConnection()->getName()
        );
    }

    /**
     * Parse a list of relations into individuals.
     *
     * @param  array  $relations
     * @return array
     */
    protected function parseWithRelations(array $relations)
    {
        $results = [];

        foreach ($relations as $name => $constraints) {
            // If the "name" value is a numeric key, we can assume that no constraints
            // have been specified. We will just put an empty Closure there so that
            // we can treat these all the same while we are looping through them.
            if (is_numeric($name)) {
                $name = $constraints;

                [$name, $constraints] = Str::contains($name, ':')
                            ? $this->createSelectWithConstraint($name)
                            : [$name, static function () {
                                //
                            }];
            }

            // We need to separate out any nested includes, which allows the developers
            // to load deep relationships using "dots" without stating each level of
            // the relationship with its own key in the array of eager-load names.
            $results = $this->addNestedWiths($name, $results);

            $results[$name] = $constraints;
        }

        return $results;
    }

    /**
     * Create a constraint to select the given columns for the relation.
     *
     * @param  string  $name
     * @return array
     */
    protected function createSelectWithConstraint($name)
    {
        return [explode(':', $name)[0], static function ($query) use ($name) {
            $query->select(array_map(static function ($column) use ($query) {
                if (Str::contains($column, '.')) {
                    return $column;
                }

                return $query instanceof BelongsToMany
                        ? $query->getRelated()->getTable().'.'.$column
                        : $column;
            }, explode(',', explode(':', $name)[1])));
        }];
    }

    /**
     * Parse the nested relationships in a relation.
     *
     * @param  string  $name
     * @param  array  $results
     * @return array
     */
    protected function addNestedWiths($name, $results)
    {
        $progress = [];

        // If the relation has already been set on the result array, we will not set it
        // again, since that would override any constraints that were already placed
        // on the relationships. We will only set the ones that are not specified.
        foreach (explode('.', $name) as $segment) {
            $progress[] = $segment;

            if (! isset($results[$last = implode('.', $progress)])) {
                $results[$last] = static function () {
                    //
                };
            }
        }

        return $results;
    }

    /**
     * Apply query-time casts to the model instance.
     *
     * @param  array  $casts
     * @return $this
     */
    public function withCasts($casts)
    {
        $this->model->mergeCasts($casts);

        return $this;
    }

    /**
     * Get the underlying query builder instance.
     *
     * @return \Illuminate\Database\Query\Builder
     */
    public function getQuery()
    {
        return $this->query;
    }

    /**
     * Set the underlying query builder instance.
     *
     * @param  \Illuminate\Database\Query\Builder  $query
     * @return $this
     */
    public function setQuery($query)
    {
        $this->query = $query;

        return $this;
    }

    /**
     * Get a base query builder instance.
     *
     * @return \Illuminate\Database\Query\Builder
     */
    public function toBase()
    {
        return $this->applyScopes()->getQuery();
    }

    /**
     * Get the relationships being eagerly loaded.
     *
     * @return array
     */
    public function getEagerLoads()
    {
        return $this->eagerLoad;
    }

    /**
     * Set the relationships being eagerly loaded.
     *
     * @param  array  $eagerLoad
     * @return $this
     */
    public function setEagerLoads(array $eagerLoad)
    {
        $this->eagerLoad = $eagerLoad;

        return $this;
    }

    /**
     * Get the default key name of the table.
     *
     * @return string
     */
    protected function defaultKeyName()
    {
        return $this->getModel()->getKeyName();
    }

    /**
     * Get the model instance being queried.
     *
     * @return \Illuminate\Database\Eloquent\Model|static
     */
    public function getModel()
    {
        return $this->model;
    }

    /**
     * Set a model instance for the model being queried.
     *
     * @param  \Illuminate\Database\Eloquent\Model  $model
     * @return $this
     */
    public function setModel(Model $model)
    {
        $this->model = $model;

        $this->query->from($model->getTable());

        return $this;
    }

    /**
     * Qualify the given column name by the model's table.
     *
     * @param  string|\Illuminate\Database\Query\Expression  $column
     * @return string
     */
    public function qualifyColumn($column)
    {
        return $this->model->qualifyColumn($column);
    }

    /**
     * Qualify the given columns with the model's table.
     *
     * @param  array|\Illuminate\Database\Query\Expression  $columns
     * @return array
     */
    public function qualifyColumns($columns)
    {
        return $this->model->qualifyColumns($columns);
    }

    /**
     * Get the given macro by name.
     *
     * @param  string  $name
     * @return \Closure
     */
    public function getMacro($name)
    {
        return Arr::get($this->localMacros, $name);
    }

    /**
     * Checks if a macro is registered.
     *
     * @param  string  $name
     * @return bool
     */
    public function hasMacro($name)
    {
        return isset($this->localMacros[$name]);
    }

    /**
     * Get the given global macro by name.
     *
     * @param  string  $name
     * @return \Closure
     */
    public static function getGlobalMacro($name)
    {
        return Arr::get(static::$macros, $name);
    }

    /**
     * Checks if a global macro is registered.
     *
     * @param  string  $name
     * @return bool
     */
    public static function hasGlobalMacro($name)
    {
        return isset(static::$macros[$name]);
    }

    /**
     * Dynamically access builder proxies.
     *
     * @param  string  $key
     * @return mixed
     *
     * @throws \Exception
     */
    public function __get($key)
    {
        if ($key === 'orWhere') {
            return new HigherOrderBuilderProxy($this, $key);
        }

        if (in_array($key, $this->propertyPassthru)) {
            return $this->toBase()->{$key};
        }

        throw new Exception("Property [{$key}] does not exist on the Eloquent builder instance.");
    }

    /**
     * Dynamically handle calls into the query instance.
     *
     * @param  string  $method
     * @param  array  $parameters
     * @return mixed
     */
    public function __call($method, $parameters)
    {
        if ($method === 'macro') {
            $this->localMacros[$parameters[0]] = $parameters[1];

            return;
        }

        if ($this->hasMacro($method)) {
            array_unshift($parameters, $this);

            return $this->localMacros[$method](...$parameters);
        }

        if (static::hasGlobalMacro($method)) {
            $callable = static::$macros[$method];

            if ($callable instanceof Closure) {
                $callable = $callable->bindTo($this, static::class);
            }

            return $callable(...$parameters);
        }

        if ($this->hasNamedScope($method)) {
            return $this->callNamedScope($method, $parameters);
        }

        $this->forwardCallTo($this->query, $method, $parameters);

        return $this;
    }

    /**
     * Dynamically handle calls into the query instance.
     *
     * @param  string  $method
     * @param  array  $parameters
     * @return mixed
     *
     * @throws \BadMethodCallException
     */
    public static function __callStatic($method, $parameters)
    {
        if ($method === 'macro') {
            static::$macros[$parameters[0]] = $parameters[1];

            return;
        }

        if ($method === 'mixin') {
            return static::registerMixin($parameters[0], $parameters[1] ?? true);
        }

        if (! static::hasGlobalMacro($method)) {
            static::throwBadMethodCallException($method);
        }

        $callable = static::$macros[$method];

        if ($callable instanceof Closure) {
            $callable = $callable->bindTo(null, static::class);
        }

        return $callable(...$parameters);
    }

    /**
     * Register the given mixin with the builder.
     *
     * @param  string  $mixin
     * @param  bool  $replace
     * @return void
     */
    protected static function registerMixin($mixin, $replace)
    {
        $methods = (new ReflectionClass($mixin))->getMethods(
                ReflectionMethod::IS_PUBLIC | ReflectionMethod::IS_PROTECTED
            );

        foreach ($methods as $method) {
            if ($replace || ! static::hasGlobalMacro($method->name)) {
                $method->setAccessible(true);

                static::macro($method->name, $method->invoke($mixin));
            }
        }
    }

    /**
     * Clone the Eloquent query builder.
     *
     * @return static
     */
    public function clone()
    {
        return clone $this;
    }

    /**
     * Force a clone of the underlying query builder when cloning.
     *
     * @return void
     */
    public function __clone()
    {
        $this->query = clone $this->query;
    }
}<|MERGE_RESOLUTION|>--- conflicted
+++ resolved
@@ -74,8 +74,6 @@
     protected $onDelete;
 
     /**
-<<<<<<< HEAD
-=======
      * The properties that should be returned from query builder.
      *
      * @var string[]
@@ -113,7 +111,6 @@
     ];
 
     /**
->>>>>>> b6d33617
      * Applied global scopes.
      *
      * @var array
