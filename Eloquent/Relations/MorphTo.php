<?php

namespace Illuminate\Database\Eloquent\Relations;

use BadMethodCallException;
use Illuminate\Database\Eloquent\Builder;
use Illuminate\Database\Eloquent\Collection;
use Illuminate\Database\Eloquent\Model;

class MorphTo extends BelongsTo
{
    /**
     * The type of the polymorphic relation.
     *
     * @var string
     */
    protected $morphType;

    /**
     * The models whose relations are being eager loaded.
     *
     * @var \Illuminate\Database\Eloquent\Collection
     */
    protected $models;

    /**
     * All of the models keyed by ID.
     *
     * @var array
     */
    protected $dictionary = [];

    /**
     * A buffer of dynamic calls to query macros.
     *
     * @var array
     */
    protected $macroBuffer = [];

    /**
     * A map of relations to load for each individual morph type.
     *
     * @var array
     */
    protected $morphableEagerLoads = [];

    /**
     * A map of relationship counts to load for each individual morph type.
     *
     * @var array
     */
    protected $morphableEagerLoadCounts = [];

    /**
     * Create a new morph to relationship instance.
     *
     * @param  \Illuminate\Database\Eloquent\Builder  $query
     * @param  \Illuminate\Database\Eloquent\Model  $parent
     * @param  string  $foreignKey
     * @param  string  $ownerKey
     * @param  string  $type
     * @param  string  $relation
     * @return void
     */
    public function __construct(Builder $query, Model $parent, $foreignKey, $ownerKey, $type, $relation)
    {
        $this->morphType = $type;

        parent::__construct($query, $parent, $foreignKey, $ownerKey, $relation);
    }

    /**
     * Set the constraints for an eager load of the relation.
     *
     * @param  array  $models
     * @return void
     */
    public function addEagerConstraints(array $models)
    {
        $this->buildDictionary($this->models = Collection::make($models));
    }

    /**
     * Build a dictionary with the models.
     *
     * @param  \Illuminate\Database\Eloquent\Collection  $models
     * @return void
     */
    protected function buildDictionary(Collection $models)
    {
        foreach ($models as $model) {
            if ($model->{$this->morphType}) {
                $this->dictionary[$model->{$this->morphType}][$model->{$this->foreignKey}][] = $model;
            }
        }
    }

    /**
     * Get the results of the relationship.
     *
     * Called via eager load method of Eloquent query builder.
     *
     * @return mixed
     */
    public function getEager()
    {
        foreach (array_keys($this->dictionary) as $type) {
            $this->matchToMorphParents($type, $this->getResultsByType($type));
        }

        return $this->models;
    }

    /**
     * Get all of the relation results for a type.
     *
     * @param  string  $type
     * @return \Illuminate\Database\Eloquent\Collection
     */
    protected function getResultsByType($type)
    {
        $instance = $this->createModelByType($type);

        $ownerKey = $this->ownerKey ?? $instance->getKeyName();

        $query = $this->replayMacros($instance->newQuery())
                            ->mergeConstraintsFrom($this->getQuery())
                            ->with(array_merge(
                                $this->getQuery()->getEagerLoads(),
                                (array) ($this->morphableEagerLoads[get_class($instance)] ?? [])
                            ))
                            ->withCount(
                                (array) ($this->morphableEagerLoadCounts[get_class($instance)] ?? [])
                            );

        $whereIn = $this->whereInMethod($instance, $ownerKey);

        return $query->{$whereIn}(
            $instance->getTable().'.'.$ownerKey, $this->gatherKeysByType($type, $instance->getKeyType())
        )->get();
    }

    /**
     * Gather all of the foreign keys for a given type.
     *
     * @param  string  $type
     * @param  string  $keyType
     * @return array
     */
    protected function gatherKeysByType($type, $keyType)
    {
        return $keyType !== 'string'
                    ? array_keys($this->dictionary[$type])
                    : array_map(function ($modelId) {
<<<<<<< HEAD
                          return (string) $modelId;
                      }, array_keys($this->dictionary[$type]));
=======
                        return (string) $modelId;
                    }, array_keys($this->dictionary[$type]));
>>>>>>> b2785640
    }

    /**
     * Create a new model instance by type.
     *
     * @param  string  $type
     * @return \Illuminate\Database\Eloquent\Model
     */
    public function createModelByType($type)
    {
        $class = Model::getActualClassNameForMorph($type);

        return tap(new $class, function ($instance) {
            if (! $instance->getConnectionName()) {
                $instance->setConnection($this->getConnection()->getName());
            }
        });
    }

    /**
     * Match the eagerly loaded results to their parents.
     *
     * @param  array  $models
     * @param  \Illuminate\Database\Eloquent\Collection  $results
     * @param  string  $relation
     * @return array
     */
    public function match(array $models, Collection $results, $relation)
    {
        return $models;
    }

    /**
     * Match the results for a given type to their parents.
     *
     * @param  string  $type
     * @param  \Illuminate\Database\Eloquent\Collection  $results
     * @return void
     */
    protected function matchToMorphParents($type, Collection $results)
    {
        foreach ($results as $result) {
            $ownerKey = ! is_null($this->ownerKey) ? $result->{$this->ownerKey} : $result->getKey();

            if (isset($this->dictionary[$type][$ownerKey])) {
                foreach ($this->dictionary[$type][$ownerKey] as $model) {
                    $model->setRelation($this->relationName, $result);
                }
            }
        }
    }

    /**
     * Associate the model instance to the given parent.
     *
     * @param  \Illuminate\Database\Eloquent\Model  $model
     * @return \Illuminate\Database\Eloquent\Model
     */
    public function associate($model)
    {
        $this->parent->setAttribute(
            $this->foreignKey, $model instanceof Model ? $model->getKey() : null
        );

        $this->parent->setAttribute(
            $this->morphType, $model instanceof Model ? $model->getMorphClass() : null
        );

        return $this->parent->setRelation($this->relationName, $model);
    }

    /**
     * Dissociate previously associated model from the given parent.
     *
     * @return \Illuminate\Database\Eloquent\Model
     */
    public function dissociate()
    {
        $this->parent->setAttribute($this->foreignKey, null);

        $this->parent->setAttribute($this->morphType, null);

        return $this->parent->setRelation($this->relationName, null);
    }

    /**
     * Touch all of the related models for the relationship.
     *
     * @return void
     */
    public function touch()
    {
        if (! is_null($this->child->{$this->foreignKey})) {
            parent::touch();
        }
    }

    /**
     * Make a new related instance for the given model.
     *
     * @param  \Illuminate\Database\Eloquent\Model  $parent
     * @return \Illuminate\Database\Eloquent\Model
     */
    protected function newRelatedInstanceFor(Model $parent)
    {
        return $parent->{$this->getRelationName()}()->getRelated()->newInstance();
    }

    /**
     * Get the foreign key "type" name.
     *
     * @return string
     */
    public function getMorphType()
    {
        return $this->morphType;
    }

    /**
     * Get the dictionary used by the relationship.
     *
     * @return array
     */
    public function getDictionary()
    {
        return $this->dictionary;
    }

    /**
     * Specify which relations to load for a given morph type.
     *
     * @param  array  $with
     * @return \Illuminate\Database\Eloquent\Relations\MorphTo
     */
    public function morphWith(array $with)
    {
        $this->morphableEagerLoads = array_merge(
            $this->morphableEagerLoads, $with
        );

        return $this;
    }

    /**
     * Specify which relationship counts to load for a given morph type.
     *
     * @param  array  $withCount
     * @return \Illuminate\Database\Eloquent\Relations\MorphTo
     */
    public function morphWithCount(array $withCount)
    {
        $this->morphableEagerLoadCounts = array_merge(
            $this->morphableEagerLoadCounts, $withCount
        );

        return $this;
    }

    /**
     * Replay stored macro calls on the actual related instance.
     *
     * @param  \Illuminate\Database\Eloquent\Builder  $query
     * @return \Illuminate\Database\Eloquent\Builder
     */
    protected function replayMacros(Builder $query)
    {
        foreach ($this->macroBuffer as $macro) {
            $query->{$macro['method']}(...$macro['parameters']);
        }

        return $query;
    }

    /**
     * Handle dynamic method calls to the relationship.
     *
     * @param  string  $method
     * @param  array  $parameters
     * @return mixed
     */
    public function __call($method, $parameters)
    {
        try {
            $result = parent::__call($method, $parameters);

            if (in_array($method, ['select', 'selectRaw', 'selectSub', 'addSelect', 'withoutGlobalScopes'])) {
                $this->macroBuffer[] = compact('method', 'parameters');
            }

            return $result;
        }

        // If we tried to call a method that does not exist on the parent Builder instance,
        // we'll assume that we want to call a query macro (e.g. withTrashed) that only
        // exists on related models. We will just store the call and replay it later.
        catch (BadMethodCallException $e) {
            $this->macroBuffer[] = compact('method', 'parameters');

            return $this;
        }
    }
}<|MERGE_RESOLUTION|>--- conflicted
+++ resolved
@@ -152,13 +152,8 @@
         return $keyType !== 'string'
                     ? array_keys($this->dictionary[$type])
                     : array_map(function ($modelId) {
-<<<<<<< HEAD
-                          return (string) $modelId;
-                      }, array_keys($this->dictionary[$type]));
-=======
                         return (string) $modelId;
                     }, array_keys($this->dictionary[$type]));
->>>>>>> b2785640
     }
 
     /**
