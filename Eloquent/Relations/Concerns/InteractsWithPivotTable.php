--- conflicted
+++ resolved
@@ -563,15 +563,11 @@
             $query->whereIn(...$arguments);
         }
 
-<<<<<<< HEAD
         foreach ($this->pivotWhereNulls as $arguments) {
             $query->whereNull(...$arguments);
         }
 
-        return $query->where($this->foreignPivotKey, $this->parent->{$this->parentKey});
-=======
         return $query->where($this->getQualifiedForeignPivotKeyName(), $this->parent->{$this->parentKey});
->>>>>>> df0f50a4
     }
 
     /**
