--- conflicted
+++ resolved
@@ -36,10 +36,6 @@
 	/**
 	 * Wrap a value in keyword identifiers.
 	 *
-	 * If the optional second parameter is true, all aliases (AS clauses) will
-	 * be prefixed with the table prefix. This is needed for handling table
-	 * aliases and column aliases differently.
-	 *
 	 * @param  string  $value
 	 * @param  bool    $prefixAlias
 	 * @return string
@@ -55,15 +51,9 @@
 		{
 			$segments = explode(' ', $value);
 
-<<<<<<< HEAD
-			return $this->wrap($segments[0]).' as '.$this->wrapValue($segments[2]);
-=======
-			// If we're handling table names, the table prefix has to be
-			// prepended to aliases, too.
 			if ($prefixAlias) $segments[2] = $this->tablePrefix.$segments[2];
 
-			return $this->wrap($segments[0]).' as '.$this->wrap($segments[2]);
->>>>>>> 68ef3012
+			return $this->wrap($segments[0]).' as '.$this->wrapValue($segments[2]);
 		}
 
 		$wrapped = array();
