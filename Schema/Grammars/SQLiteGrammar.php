<?php

namespace Illuminate\Database\Schema\Grammars;

use RuntimeException;
use Illuminate\Support\Fluent;
use Illuminate\Database\Connection;
use Illuminate\Database\Schema\Blueprint;

class SQLiteGrammar extends Grammar
{
    /**
     * The possible column modifiers.
     *
     * @var array
     */
    protected $modifiers = ['Nullable', 'Default', 'Increment'];

    /**
     * The columns available as serials.
     *
     * @var array
     */
    protected $serials = ['bigInteger', 'integer', 'mediumInteger', 'smallInteger', 'tinyInteger'];

    /**
     * Compile the query to determine if a table exists.
     *
     * @return string
     */
    public function compileTableExists()
    {
        return "select * from sqlite_master where type = 'table' and name = ?";
    }

    /**
     * Compile the query to determine the list of columns.
     *
     * @param  string  $table
     * @return string
     */
    public function compileColumnListing($table)
    {
<<<<<<< HEAD
        return 'pragma table_info('.str_replace('.', '__', $table).')';
=======
        return 'pragma table_info('.$this->wrap(str_replace('.', '__', $table)).')';
>>>>>>> f142f6ab
    }

    /**
     * Compile a create table command.
     *
     * @param  \Illuminate\Database\Schema\Blueprint  $blueprint
     * @param  \Illuminate\Support\Fluent  $command
     * @return string
     */
    public function compileCreate(Blueprint $blueprint, Fluent $command)
    {
        return sprintf('%s table %s (%s%s%s)',
            $blueprint->temporary ? 'create temporary' : 'create',
            $this->wrapTable($blueprint),
            implode(', ', $this->getColumns($blueprint)),
            (string) $this->addForeignKeys($blueprint),
            (string) $this->addPrimaryKeys($blueprint)
        );
    }

    /**
     * Get the foreign key syntax for a table creation statement.
     *
     * @param  \Illuminate\Database\Schema\Blueprint  $blueprint
     * @return string|null
     */
    protected function addForeignKeys(Blueprint $blueprint)
    {
        $foreigns = $this->getCommandsByName($blueprint, 'foreign');

        return collect($foreigns)->reduce(function ($sql, $foreign) {
            // Once we have all the foreign key commands for the table creation statement
            // we'll loop through each of them and add them to the create table SQL we
            // are building, since SQLite needs foreign keys on the tables creation.
            $sql .= $this->getForeignKey($foreign);

            if (! is_null($foreign->onDelete)) {
                $sql .= " on delete {$foreign->onDelete}";
            }

            // If this foreign key specifies the action to be taken on update we will add
            // that to the statement here. We'll append it to this SQL and then return
            // the SQL so we can keep adding any other foreign consraints onto this.
            if (! is_null($foreign->onUpdate)) {
                $sql .= " on update {$foreign->onUpdate}";
            }

            return $sql;
        }, '');
    }

    /**
     * Get the SQL for the foreign key.
     *
     * @param  \Illuminate\Support\Fluent  $foreign
     * @return string
     */
    protected function getForeignKey($foreign)
    {
        // We need to columnize the columns that the foreign key is being defined for
        // so that it is a properly formatted list. Once we have done this, we can
        // return the foreign key SQL declaration to the calling method for use.
        return sprintf(', foreign key(%s) references %s(%s)',
            $this->columnize($foreign->columns),
            $this->wrapTable($foreign->on),
            $this->columnize((array) $foreign->references)
        );
    }

    /**
     * Get the primary key syntax for a table creation statement.
     *
     * @param  \Illuminate\Database\Schema\Blueprint  $blueprint
     * @return string|null
     */
    protected function addPrimaryKeys(Blueprint $blueprint)
    {
        if (! is_null($primary = $this->getCommandByName($blueprint, 'primary'))) {
            return ", primary key ({$this->columnize($primary->columns)})";
        }
    }

    /**
     * Compile alter table commands for adding columns.
     *
     * @param  \Illuminate\Database\Schema\Blueprint  $blueprint
     * @param  \Illuminate\Support\Fluent  $command
     * @return array
     */
    public function compileAdd(Blueprint $blueprint, Fluent $command)
    {
        $columns = $this->prefixArray('add column', $this->getColumns($blueprint));

        return collect($columns)->map(function ($column) use ($blueprint) {
            return 'alter table '.$this->wrapTable($blueprint).' '.$column;
        })->all();
    }

    /**
     * Compile a unique key command.
     *
     * @param  \Illuminate\Database\Schema\Blueprint  $blueprint
     * @param  \Illuminate\Support\Fluent  $command
     * @return string
     */
    public function compileUnique(Blueprint $blueprint, Fluent $command)
    {
        return sprintf('create unique index %s on %s (%s)',
            $this->wrap($command->index),
            $this->wrapTable($blueprint),
            $this->columnize($command->columns)
        );
    }

    /**
     * Compile a plain index key command.
     *
     * @param  \Illuminate\Database\Schema\Blueprint  $blueprint
     * @param  \Illuminate\Support\Fluent  $command
     * @return string
     */
    public function compileIndex(Blueprint $blueprint, Fluent $command)
    {
        return sprintf('create index %s on %s (%s)',
            $this->wrap($command->index),
            $this->wrapTable($blueprint),
            $this->columnize($command->columns)
        );
    }

    /**
     * Compile a spatial index key command.
     *
     * @param  \Illuminate\Database\Schema\Blueprint  $blueprint
     * @param  \Illuminate\Support\Fluent  $command
     * @throws \RuntimeException
     */
    public function compileSpatialIndex(Blueprint $blueprint, Fluent $command)
    {
        throw new RuntimeException('The database driver in use does not support spatial indexes.');
    }

    /**
     * Compile a foreign key command.
     *
     * @param  \Illuminate\Database\Schema\Blueprint  $blueprint
     * @param  \Illuminate\Support\Fluent  $command
     * @return string
     */
    public function compileForeign(Blueprint $blueprint, Fluent $command)
    {
        // Handled on table creation...
    }

    /**
     * Compile a drop table command.
     *
     * @param  \Illuminate\Database\Schema\Blueprint  $blueprint
     * @param  \Illuminate\Support\Fluent  $command
     * @return string
     */
    public function compileDrop(Blueprint $blueprint, Fluent $command)
    {
        return 'drop table '.$this->wrapTable($blueprint);
    }

    /**
     * Compile a drop table (if exists) command.
     *
     * @param  \Illuminate\Database\Schema\Blueprint  $blueprint
     * @param  \Illuminate\Support\Fluent  $command
     * @return string
     */
    public function compileDropIfExists(Blueprint $blueprint, Fluent $command)
    {
        return 'drop table if exists '.$this->wrapTable($blueprint);
    }

    /**
     * Compile the SQL needed to drop all tables.
     *
     * @return string
     */
    public function compileDropAllTables()
    {
        return "delete from sqlite_master where type in ('table', 'index', 'trigger')";
    }

    /**
     * Compile a drop column command.
     *
     * @param  \Illuminate\Database\Schema\Blueprint  $blueprint
     * @param  \Illuminate\Support\Fluent  $command
     * @param  \Illuminate\Database\Connection  $connection
     * @return array
     */
    public function compileDropColumn(Blueprint $blueprint, Fluent $command, Connection $connection)
    {
        $tableDiff = $this->getDoctrineTableDiff(
            $blueprint, $schema = $connection->getDoctrineSchemaManager()
        );

        foreach ($command->columns as $name) {
            $tableDiff->removedColumns[$name] = $connection->getDoctrineColumn(
                $this->getTablePrefix().$blueprint->getTable(), $name
            );
        }

        return (array) $schema->getDatabasePlatform()->getAlterTableSQL($tableDiff);
    }

    /**
     * Compile a drop unique key command.
     *
     * @param  \Illuminate\Database\Schema\Blueprint  $blueprint
     * @param  \Illuminate\Support\Fluent  $command
     * @return string
     */
    public function compileDropUnique(Blueprint $blueprint, Fluent $command)
    {
        $index = $this->wrap($command->index);

        return "drop index {$index}";
    }

    /**
     * Compile a drop index command.
     *
     * @param  \Illuminate\Database\Schema\Blueprint  $blueprint
     * @param  \Illuminate\Support\Fluent  $command
     * @return string
     */
    public function compileDropIndex(Blueprint $blueprint, Fluent $command)
    {
        $index = $this->wrap($command->index);

        return "drop index {$index}";
    }

    /**
     * Compile a drop spatial index command.
     *
     * @param  \Illuminate\Database\Schema\Blueprint  $blueprint
     * @param  \Illuminate\Support\Fluent  $command
     * @throws \RuntimeException
     */
    public function compileDropSpatialIndex(Blueprint $blueprint, Fluent $command)
    {
        throw new RuntimeException('The database driver in use does not support spatial indexes.');
    }

    /**
     * Compile a rename table command.
     *
     * @param  \Illuminate\Database\Schema\Blueprint  $blueprint
     * @param  \Illuminate\Support\Fluent  $command
     * @return string
     */
    public function compileRename(Blueprint $blueprint, Fluent $command)
    {
        $from = $this->wrapTable($blueprint);

        return "alter table {$from} rename to ".$this->wrapTable($command->to);
    }

    /**
     * Compile the command to enable foreign key constraints.
     *
     * @return string
     */
    public function compileEnableForeignKeyConstraints()
    {
        return 'PRAGMA foreign_keys = ON;';
    }

    /**
     * Compile the command to disable foreign key constraints.
     *
     * @return string
     */
    public function compileDisableForeignKeyConstraints()
    {
        return 'PRAGMA foreign_keys = OFF;';
    }

    /**
     * Compile the SQL needed to enable a writable schema.
     *
     * @return string
     */
    public function compileEnableWriteableSchema()
    {
        return 'PRAGMA writable_schema = 1;';
    }

    /**
     * Compile the SQL needed to disable a writable schema.
     *
     * @return string
     */
    public function compileDisableWriteableSchema()
    {
        return 'PRAGMA writable_schema = 0;';
    }

    /**
     * Create the column definition for a char type.
     *
     * @param  \Illuminate\Support\Fluent  $column
     * @return string
     */
    protected function typeChar(Fluent $column)
    {
        return 'varchar';
    }

    /**
     * Create the column definition for a string type.
     *
     * @param  \Illuminate\Support\Fluent  $column
     * @return string
     */
    protected function typeString(Fluent $column)
    {
        return 'varchar';
    }

    /**
     * Create the column definition for a text type.
     *
     * @param  \Illuminate\Support\Fluent  $column
     * @return string
     */
    protected function typeText(Fluent $column)
    {
        return 'text';
    }

    /**
     * Create the column definition for a medium text type.
     *
     * @param  \Illuminate\Support\Fluent  $column
     * @return string
     */
    protected function typeMediumText(Fluent $column)
    {
        return 'text';
    }

    /**
     * Create the column definition for a long text type.
     *
     * @param  \Illuminate\Support\Fluent  $column
     * @return string
     */
    protected function typeLongText(Fluent $column)
    {
        return 'text';
    }

    /**
     * Create the column definition for a integer type.
     *
     * @param  \Illuminate\Support\Fluent  $column
     * @return string
     */
    protected function typeInteger(Fluent $column)
    {
        return 'integer';
    }

    /**
     * Create the column definition for a big integer type.
     *
     * @param  \Illuminate\Support\Fluent  $column
     * @return string
     */
    protected function typeBigInteger(Fluent $column)
    {
        return 'integer';
    }

    /**
     * Create the column definition for a medium integer type.
     *
     * @param  \Illuminate\Support\Fluent  $column
     * @return string
     */
    protected function typeMediumInteger(Fluent $column)
    {
        return 'integer';
    }

    /**
     * Create the column definition for a tiny integer type.
     *
     * @param  \Illuminate\Support\Fluent  $column
     * @return string
     */
    protected function typeTinyInteger(Fluent $column)
    {
        return 'integer';
    }

    /**
     * Create the column definition for a small integer type.
     *
     * @param  \Illuminate\Support\Fluent  $column
     * @return string
     */
    protected function typeSmallInteger(Fluent $column)
    {
        return 'integer';
    }

    /**
     * Create the column definition for a float type.
     *
     * @param  \Illuminate\Support\Fluent  $column
     * @return string
     */
    protected function typeFloat(Fluent $column)
    {
        return 'float';
    }

    /**
     * Create the column definition for a double type.
     *
     * @param  \Illuminate\Support\Fluent  $column
     * @return string
     */
    protected function typeDouble(Fluent $column)
    {
        return 'float';
    }

    /**
     * Create the column definition for a decimal type.
     *
     * @param  \Illuminate\Support\Fluent  $column
     * @return string
     */
    protected function typeDecimal(Fluent $column)
    {
        return 'numeric';
    }

    /**
     * Create the column definition for a boolean type.
     *
     * @param  \Illuminate\Support\Fluent  $column
     * @return string
     */
    protected function typeBoolean(Fluent $column)
    {
        return 'tinyint(1)';
    }

    /**
     * Create the column definition for an enumeration type.
     *
     * @param  \Illuminate\Support\Fluent  $column
     * @return string
     */
    protected function typeEnum(Fluent $column)
    {
        return sprintf(
            'varchar check ("%s" in (%s))',
            $column->name,
            $this->quoteString($column->allowed)
        );
    }

    /**
     * Create the column definition for a json type.
     *
     * @param  \Illuminate\Support\Fluent  $column
     * @return string
     */
    protected function typeJson(Fluent $column)
    {
        return 'text';
    }

    /**
     * Create the column definition for a jsonb type.
     *
     * @param  \Illuminate\Support\Fluent  $column
     * @return string
     */
    protected function typeJsonb(Fluent $column)
    {
        return 'text';
    }

    /**
     * Create the column definition for a date type.
     *
     * @param  \Illuminate\Support\Fluent  $column
     * @return string
     */
    protected function typeDate(Fluent $column)
    {
        return 'date';
    }

    /**
     * Create the column definition for a date-time type.
     *
     * @param  \Illuminate\Support\Fluent  $column
     * @return string
     */
    protected function typeDateTime(Fluent $column)
    {
        return 'datetime';
    }

    /**
     * Create the column definition for a date-time (with time zone) type.
     *
     * Note: "SQLite does not have a storage class set aside for storing dates and/or times."
     * @link https://www.sqlite.org/datatype3.html
     *
     * @param  \Illuminate\Support\Fluent  $column
     * @return string
     */
    protected function typeDateTimeTz(Fluent $column)
    {
        return $this->typeDateTime($column);
    }

    /**
     * Create the column definition for a time type.
     *
     * @param  \Illuminate\Support\Fluent  $column
     * @return string
     */
    protected function typeTime(Fluent $column)
    {
        return 'time';
    }

    /**
     * Create the column definition for a time (with time zone) type.
     *
     * @param  \Illuminate\Support\Fluent  $column
     * @return string
     */
    protected function typeTimeTz(Fluent $column)
    {
        return $this->typeTime($column);
    }

    /**
     * Create the column definition for a timestamp type.
     *
     * @param  \Illuminate\Support\Fluent  $column
     * @return string
     */
    protected function typeTimestamp(Fluent $column)
    {
        return $column->useCurrent ? 'datetime default CURRENT_TIMESTAMP' : 'datetime';
    }

    /**
     * Create the column definition for a timestamp (with time zone) type.
     *
     * @param  \Illuminate\Support\Fluent  $column
     * @return string
     */
    protected function typeTimestampTz(Fluent $column)
    {
        return $this->typeTimestamp($column);
    }

    /**
     * Create the column definition for a year type.
     *
     * @param  \Illuminate\Support\Fluent  $column
     * @return string
     */
    protected function typeYear(Fluent $column)
    {
        return $this->typeInteger($column);
    }

    /**
     * Create the column definition for a binary type.
     *
     * @param  \Illuminate\Support\Fluent  $column
     * @return string
     */
    protected function typeBinary(Fluent $column)
    {
        return 'blob';
    }

    /**
     * Create the column definition for a uuid type.
     *
     * @param  \Illuminate\Support\Fluent  $column
     * @return string
     */
    protected function typeUuid(Fluent $column)
    {
        return 'varchar';
    }

    /**
     * Create the column definition for an IP address type.
     *
     * @param  \Illuminate\Support\Fluent  $column
     * @return string
     */
    protected function typeIpAddress(Fluent $column)
    {
        return 'varchar';
    }

    /**
     * Create the column definition for a MAC address type.
     *
     * @param  \Illuminate\Support\Fluent  $column
     * @return string
     */
    protected function typeMacAddress(Fluent $column)
    {
        return 'varchar';
    }

    /**
     * Create the column definition for a spatial Geometry type.
     *
     * @param  \Illuminate\Support\Fluent  $column
     * @return string
     */
    public function typeGeometry(Fluent $column)
    {
        return 'geometry';
    }

    /**
     * Create the column definition for a spatial Point type.
     *
     * @param  \Illuminate\Support\Fluent  $column
     * @return string
     */
    public function typePoint(Fluent $column)
    {
        return 'point';
    }

    /**
     * Create the column definition for a spatial LineString type.
     *
     * @param  \Illuminate\Support\Fluent  $column
     * @return string
     */
    public function typeLineString(Fluent $column)
    {
        return 'linestring';
    }

    /**
     * Create the column definition for a spatial Polygon type.
     *
     * @param  \Illuminate\Support\Fluent  $column
     * @return string
     */
    public function typePolygon(Fluent $column)
    {
        return 'polygon';
    }

    /**
     * Create the column definition for a spatial GeometryCollection type.
     *
     * @param  \Illuminate\Support\Fluent  $column
     * @return string
     */
    public function typeGeometryCollection(Fluent $column)
    {
        return 'geometrycollection';
    }

    /**
     * Create the column definition for a spatial MultiPoint type.
     *
     * @param  \Illuminate\Support\Fluent  $column
     * @return string
     */
    public function typeMultiPoint(Fluent $column)
    {
        return 'multipoint';
    }

    /**
     * Create the column definition for a spatial MultiLineString type.
     *
     * @param  \Illuminate\Support\Fluent  $column
     * @return string
     */
    public function typeMultiLineString(Fluent $column)
    {
        return 'multilinestring';
    }

    /**
     * Create the column definition for a spatial MultiPolygon type.
     *
     * @param  \Illuminate\Support\Fluent  $column
     * @return string
     */
    public function typeMultiPolygon(Fluent $column)
    {
        return 'multipolygon';
    }

    /**
     * Get the SQL for a nullable column modifier.
     *
     * @param  \Illuminate\Database\Schema\Blueprint  $blueprint
     * @param  \Illuminate\Support\Fluent  $column
     * @return string|null
     */
    protected function modifyNullable(Blueprint $blueprint, Fluent $column)
    {
        return $column->nullable ? ' null' : ' not null';
    }

    /**
     * Get the SQL for a default column modifier.
     *
     * @param  \Illuminate\Database\Schema\Blueprint  $blueprint
     * @param  \Illuminate\Support\Fluent  $column
     * @return string|null
     */
    protected function modifyDefault(Blueprint $blueprint, Fluent $column)
    {
        if (! is_null($column->default)) {
            return ' default '.$this->getDefaultValue($column->default);
        }
    }

    /**
     * Get the SQL for an auto-increment column modifier.
     *
     * @param  \Illuminate\Database\Schema\Blueprint  $blueprint
     * @param  \Illuminate\Support\Fluent  $column
     * @return string|null
     */
    protected function modifyIncrement(Blueprint $blueprint, Fluent $column)
    {
        if (in_array($column->type, $this->serials) && $column->autoIncrement) {
            return ' primary key autoincrement';
        }
    }
}<|MERGE_RESOLUTION|>--- conflicted
+++ resolved
@@ -41,11 +41,7 @@
      */
     public function compileColumnListing($table)
     {
-<<<<<<< HEAD
-        return 'pragma table_info('.str_replace('.', '__', $table).')';
-=======
         return 'pragma table_info('.$this->wrap(str_replace('.', '__', $table)).')';
->>>>>>> f142f6ab
     }
 
     /**
