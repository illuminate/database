--- conflicted
+++ resolved
@@ -1072,13 +1072,8 @@
      * Create a new point column on the table.
      *
      * @param  string  $column
-<<<<<<< HEAD
-     * @param  null|int  $srid
-     * @return \Illuminate\Database\Schema\ColumnDefinition
-=======
      * @param  int|null  $srid
-     * @return \Illuminate\Support\Fluent
->>>>>>> 7729eae4
+     * @return \Illuminate\Database\Schema\ColumnDefinition
      */
     public function point($column, $srid = null)
     {
