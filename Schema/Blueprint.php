--- conflicted
+++ resolved
@@ -842,21 +842,13 @@
     /**
      * Add a "deleted at" timestamp for the table.
      *
-<<<<<<< HEAD
-     * @param  int     $precision
-     * @return \Illuminate\Support\Fluent
-     */
-    public function softDeletes($precision = 0)
-    {
-        return $this->timestamp('deleted_at', $precision)->nullable();
-=======
-     * @param  string  $column
-     * @return \Illuminate\Support\Fluent
-     */
-    public function softDeletes($column = 'deleted_at')
-    {
-        return $this->timestamp($column)->nullable();
->>>>>>> e86d4672
+     * @param  string  $column
+     * @param  int  $precision
+     * @return \Illuminate\Support\Fluent
+     */
+    public function softDeletes($column = 'deleted_at', $precision = 0)
+    {
+        return $this->timestamp($column, $precision)->nullable();
     }
 
     /**
