<?php

namespace Illuminate\Database\Connectors;

use PDO;

class MySqlConnector extends Connector implements ConnectorInterface
{
    /**
     * Establish a database connection.
     *
     * @param  array  $config
     * @return \PDO
     */
    public function connect(array $config)
    {
        $dsn = $this->getDsn($config);

        $options = $this->getOptions($config);

        // We need to grab the PDO options that should be used while making the brand
        // new connection instance. The PDO options control various aspects of the
        // connection's behavior, and some might be specified by the developers.
        $connection = $this->createConnection($dsn, $config, $options);

        if (! empty($config['database'])) {
            $connection->exec("use `{$config['database']}`;");
        }

        $this->configureEncoding($connection, $config);

        // Next, we will check to see if a timezone has been specified in this config
        // and if it has we will issue a statement to modify the timezone with the
        // database. Setting this DB timezone is an optional configuration item.
        $this->configureTimezone($connection, $config);

        $this->setModes($connection, $config);

        return $connection;
    }

    /**
     * Set the connection character set and collation.
     *
     * @param  \PDO  $connection
     * @param  array  $config
     * @return void
     */
    protected function configureEncoding($connection, array $config)
    {
        if (! isset($config['charset'])) {
            return $connection;
        }

        $connection->prepare(
            "set names '{$config['charset']}'".$this->getCollation($config)
        )->execute();
    }

    /**
     * Get the collation for the configuration.
     *
     * @param  array  $config
     * @return string
     */
    protected function getCollation(array $config)
    {
        return isset($config['collation']) ? " collate '{$config['collation']}'" : '';
    }

    /**
     * Set the timezone on the connection.
     *
     * @param  \PDO  $connection
     * @param  array  $config
     * @return void
     */
    protected function configureTimezone($connection, array $config)
    {
        if (isset($config['timezone'])) {
            $connection->prepare('set time_zone="'.$config['timezone'].'"')->execute();
        }
    }

    /**
     * Create a DSN string from a configuration.
     *
     * Chooses socket or host/port based on the 'unix_socket' config value.
     *
     * @param  array   $config
     * @return string
     */
    protected function getDsn(array $config)
    {
        return $this->hasSocket($config)
                            ? $this->getSocketDsn($config)
                            : $this->getHostDsn($config);
    }

    /**
     * Determine if the given configuration array has a UNIX socket value.
     *
     * @param  array  $config
     * @return bool
     */
    protected function hasSocket(array $config)
    {
        return isset($config['unix_socket']) && ! empty($config['unix_socket']);
    }

    /**
     * Get the DSN string for a socket configuration.
     *
     * @param  array  $config
     * @return string
     */
    protected function getSocketDsn(array $config)
    {
        return "mysql:unix_socket={$config['unix_socket']};dbname={$config['database']}";
    }

    /**
     * Get the DSN string for a host / port configuration.
     *
     * @param  array  $config
     * @return string
     */
    protected function getHostDsn(array $config)
    {
        extract($config, EXTR_SKIP);

        return isset($port)
                    ? "mysql:host={$host};port={$port};dbname={$database}"
                    : "mysql:host={$host};dbname={$database}";
    }

    /**
     * Set the modes for the connection.
     *
     * @param  \PDO  $connection
     * @param  array  $config
     * @return void
     */
    protected function setModes(PDO $connection, array $config)
    {
        if (isset($config['modes'])) {
            $this->setCustomModes($connection, $config);
        } elseif (isset($config['strict'])) {
            if ($config['strict']) {
                $connection->prepare($this->strictMode($connection))->execute();
            } else {
                $connection->prepare("set session sql_mode='NO_ENGINE_SUBSTITUTION'")->execute();
            }
        }
    }

    /**
     * Set the custom modes on the connection.
     *
     * @param  \PDO  $connection
     * @param  array  $config
     * @return void
     */
    protected function setCustomModes(PDO $connection, array $config)
    {
        $modes = implode(',', $config['modes']);

        $connection->prepare("set session sql_mode='{$modes}'")->execute();
    }

    /**
     * Get the query to enable strict mode.
     *
     * @param  \PDO  $connection
<<<<<<< HEAD
=======
     *
>>>>>>> b13f6ca0
     * @return string
     */
    protected function strictMode(PDO $connection)
    {
        if (version_compare($connection->getAttribute(PDO::ATTR_SERVER_VERSION), '8.0.11') >= 0) {
            return "set session sql_mode='ONLY_FULL_GROUP_BY,STRICT_TRANS_TABLES,NO_ZERO_IN_DATE,NO_ZERO_DATE,ERROR_FOR_DIVISION_BY_ZERO,NO_ENGINE_SUBSTITUTION'";
        }

        return "set session sql_mode='ONLY_FULL_GROUP_BY,STRICT_TRANS_TABLES,NO_ZERO_IN_DATE,NO_ZERO_DATE,ERROR_FOR_DIVISION_BY_ZERO,NO_AUTO_CREATE_USER,NO_ENGINE_SUBSTITUTION'";
    }
}<|MERGE_RESOLUTION|>--- conflicted
+++ resolved
@@ -172,10 +172,7 @@
      * Get the query to enable strict mode.
      *
      * @param  \PDO  $connection
-<<<<<<< HEAD
-=======
      *
->>>>>>> b13f6ca0
      * @return string
      */
     protected function strictMode(PDO $connection)
