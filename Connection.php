<?php

namespace Illuminate\Database;

use PDO;
use Closure;
use Exception;
use Throwable;
use LogicException;
use DateTimeInterface;
use Illuminate\Support\Arr;
use Illuminate\Database\Query\Expression;
use Illuminate\Contracts\Events\Dispatcher;
use Illuminate\Database\Query\Processors\Processor;
use Doctrine\DBAL\Connection as DoctrineConnection;
use Illuminate\Database\Query\Builder as QueryBuilder;
use Illuminate\Database\Schema\Builder as SchemaBuilder;
use Illuminate\Database\Query\Grammars\Grammar as QueryGrammar;

class Connection implements ConnectionInterface
{
    use DetectsDeadlocks, DetectsLostConnections;

    /**
     * The active PDO connection.
     *
     * @var PDO
     */
    protected $pdo;

    /**
     * The active PDO connection used for reads.
     *
     * @var PDO
     */
    protected $readPdo;

    /**
     * The reconnector instance for the connection.
     *
     * @var callable
     */
    protected $reconnector;

    /**
     * The query grammar implementation.
     *
     * @var \Illuminate\Database\Query\Grammars\Grammar
     */
    protected $queryGrammar;

    /**
     * The schema grammar implementation.
     *
     * @var \Illuminate\Database\Schema\Grammars\Grammar
     */
    protected $schemaGrammar;

    /**
     * The query post processor implementation.
     *
     * @var \Illuminate\Database\Query\Processors\Processor
     */
    protected $postProcessor;

    /**
     * The event dispatcher instance.
     *
     * @var \Illuminate\Contracts\Events\Dispatcher
     */
    protected $events;

    /**
     * The default fetch mode of the connection.
     *
     * @var int
     */
    protected $fetchMode = PDO::FETCH_OBJ;

    /**
     * The argument for the fetch mode.
     *
     * @var mixed
     */
    protected $fetchArgument;

    /**
     * The constructor arguments for the PDO::FETCH_CLASS fetch mode.
     *
     * @var array
     */
    protected $fetchConstructorArgument = [];

    /**
     * The number of active transactions.
     *
     * @var int
     */
    protected $transactions = 0;

    /**
     * All of the queries run against the connection.
     *
     * @var array
     */
    protected $queryLog = [];

    /**
     * Indicates whether queries are being logged.
     *
     * @var bool
     */
    protected $loggingQueries = false;

    /**
     * Indicates if the connection is in a "dry run".
     *
     * @var bool
     */
    protected $pretending = false;

    /**
     * The name of the connected database.
     *
     * @var string
     */
    protected $database;

    /**
     * The instance of Doctrine connection.
     *
     * @var \Doctrine\DBAL\Connection
     */
    protected $doctrineConnection;

    /**
     * The table prefix for the connection.
     *
     * @var string
     */
    protected $tablePrefix = '';

    /**
     * The database connection configuration options.
     *
     * @var array
     */
    protected $config = [];

    /**
     * Create a new database connection instance.
     *
     * @param  \PDO|\Closure     $pdo
     * @param  string   $database
     * @param  string   $tablePrefix
     * @param  array    $config
     * @return void
     */
    public function __construct($pdo, $database = '', $tablePrefix = '', array $config = [])
    {
        $this->pdo = $pdo;

        // First we will setup the default properties. We keep track of the DB
        // name we are connected to since it is needed when some reflective
        // type commands are run such as checking whether a table exists.
        $this->database = $database;

        $this->tablePrefix = $tablePrefix;

        $this->config = $config;

        // We need to initialize a query grammar and the query post processors
        // which are both very important parts of the database abstractions
        // so we initialize these to their default values while starting.
        $this->useDefaultQueryGrammar();

        $this->useDefaultPostProcessor();
    }

    /**
     * Set the query grammar to the default implementation.
     *
     * @return void
     */
    public function useDefaultQueryGrammar()
    {
        $this->queryGrammar = $this->getDefaultQueryGrammar();
    }

    /**
     * Get the default query grammar instance.
     *
     * @return \Illuminate\Database\Query\Grammars\Grammar
     */
    protected function getDefaultQueryGrammar()
    {
        return new QueryGrammar;
    }

    /**
     * Set the schema grammar to the default implementation.
     *
     * @return void
     */
    public function useDefaultSchemaGrammar()
    {
        $this->schemaGrammar = $this->getDefaultSchemaGrammar();
    }

    /**
     * Get the default schema grammar instance.
     *
     * @return \Illuminate\Database\Schema\Grammars\Grammar
     */
    protected function getDefaultSchemaGrammar()
    {
        //
    }

    /**
     * Set the query post processor to the default implementation.
     *
     * @return void
     */
    public function useDefaultPostProcessor()
    {
        $this->postProcessor = $this->getDefaultPostProcessor();
    }

    /**
     * Get the default post processor instance.
     *
     * @return \Illuminate\Database\Query\Processors\Processor
     */
    protected function getDefaultPostProcessor()
    {
        return new Processor;
    }

    /**
     * Get a schema builder instance for the connection.
     *
     * @return \Illuminate\Database\Schema\Builder
     */
    public function getSchemaBuilder()
    {
        if (is_null($this->schemaGrammar)) {
            $this->useDefaultSchemaGrammar();
        }

        return new SchemaBuilder($this);
    }

    /**
     * Begin a fluent query against a database table.
     *
     * @param  string  $table
     * @return \Illuminate\Database\Query\Builder
     */
    public function table($table)
    {
        return $this->query()->from($table);
    }

    /**
     * Get a new query builder instance.
     *
     * @return \Illuminate\Database\Query\Builder
     */
    public function query()
    {
        return new QueryBuilder(
            $this, $this->getQueryGrammar(), $this->getPostProcessor()
        );
    }

    /**
     * Get a new raw query expression.
     *
     * @param  mixed  $value
     * @return \Illuminate\Database\Query\Expression
     */
    public function raw($value)
    {
        return new Expression($value);
    }

    /**
     * Run a select statement and return a single result.
     *
     * @param  string  $query
     * @param  array   $bindings
<<<<<<< HEAD
     * @return mixed|null
=======
     * @param  bool  $useReadPdo
     * @return mixed
>>>>>>> c1a064d5
     */
    public function selectOne($query, $bindings = [], $useReadPdo = true)
    {
        $records = $this->select($query, $bindings, $useReadPdo);

        return array_shift($records);
    }

    /**
     * Run a select statement against the database.
     *
     * @param  string  $query
     * @param  array   $bindings
     * @return array
     */
    public function selectFromWriteConnection($query, $bindings = [])
    {
        return $this->select($query, $bindings, false);
    }

    /**
     * Run a select statement against the database.
     *
     * @param  string  $query
     * @param  array  $bindings
     * @param  bool  $useReadPdo
     * @return array
     */
    public function select($query, $bindings = [], $useReadPdo = true)
    {
        return $this->run($query, $bindings, function ($me, $query, $bindings) use ($useReadPdo) {
            if ($me->pretending()) {
                return [];
            }

            // For select statements, we'll simply execute the query and return an array
            // of the database result set. Each element in the array will be a single
            // row from the database table, and will either be an array or objects.
            $statement = $this->getPdoForSelect($useReadPdo)->prepare($query);

            $me->bindValues($statement, $me->prepareBindings($bindings));

            $statement->execute();

            $fetchMode = $me->getFetchMode();
            $fetchArgument = $me->getFetchArgument();
            $fetchConstructorArgument = $me->getFetchConstructorArgument();

            if ($fetchMode === PDO::FETCH_CLASS && ! isset($fetchArgument)) {
                $fetchArgument = 'StdClass';
                $fetchConstructorArgument = null;
            }

            return isset($fetchArgument)
                ? $statement->fetchAll($fetchMode, $fetchArgument, $fetchConstructorArgument)
                : $statement->fetchAll($fetchMode);
        });
    }

    /**
     * Run a select statement against the database and returns a generator.
     *
     * @param  string  $query
     * @param  array  $bindings
     * @param  bool  $useReadPdo
     * @return \Generator
     */
    public function cursor($query, $bindings = [], $useReadPdo = true)
    {
        $statement = $this->run($query, $bindings, function ($me, $query, $bindings) use ($useReadPdo) {
            if ($me->pretending()) {
                return [];
            }

            $statement = $this->getPdoForSelect($useReadPdo)->prepare($query);

            $fetchMode = $me->getFetchMode();
            $fetchArgument = $me->getFetchArgument();
            $fetchConstructorArgument = $me->getFetchConstructorArgument();

            if ($fetchMode === PDO::FETCH_CLASS && ! isset($fetchArgument)) {
                $fetchArgument = 'StdClass';
                $fetchConstructorArgument = null;
            }

            if (isset($fetchArgument)) {
                $statement->setFetchMode($fetchMode, $fetchArgument, $fetchConstructorArgument);
            } else {
                $statement->setFetchMode($fetchMode);
            }

            $me->bindValues($statement, $me->prepareBindings($bindings));

            $statement->execute();

            return $statement;
        });

        while ($record = $statement->fetch()) {
            yield $record;
        }
    }

    /**
     * Bind values to their parameters in the given statement.
     *
     * @param  \PDOStatement $statement
     * @param  array  $bindings
     * @return void
     */
    public function bindValues($statement, $bindings)
    {
        foreach ($bindings as $key => $value) {
            $statement->bindValue(
                is_string($key) ? $key : $key + 1, $value,
                is_int($value) ? PDO::PARAM_INT : PDO::PARAM_STR
            );
        }
    }

    /**
     * Get the PDO connection to use for a select query.
     *
     * @param  bool  $useReadPdo
     * @return \PDO
     */
    protected function getPdoForSelect($useReadPdo = true)
    {
        return $useReadPdo ? $this->getReadPdo() : $this->getPdo();
    }

    /**
     * Run an insert statement against the database.
     *
     * @param  string  $query
     * @param  array   $bindings
     * @return bool
     */
    public function insert($query, $bindings = [])
    {
        return $this->statement($query, $bindings);
    }

    /**
     * Run an update statement against the database.
     *
     * @param  string  $query
     * @param  array   $bindings
     * @return int
     */
    public function update($query, $bindings = [])
    {
        return $this->affectingStatement($query, $bindings);
    }

    /**
     * Run a delete statement against the database.
     *
     * @param  string  $query
     * @param  array   $bindings
     * @return int
     */
    public function delete($query, $bindings = [])
    {
        return $this->affectingStatement($query, $bindings);
    }

    /**
     * Execute an SQL statement and return the boolean result.
     *
     * @param  string  $query
     * @param  array   $bindings
     * @return bool
     */
    public function statement($query, $bindings = [])
    {
        return $this->run($query, $bindings, function ($me, $query, $bindings) {
            if ($me->pretending()) {
                return true;
            }

            $statement = $this->getPdo()->prepare($query);

            $this->bindValues($statement, $me->prepareBindings($bindings));

            return $statement->execute();
        });
    }

    /**
     * Run an SQL statement and get the number of rows affected.
     *
     * @param  string  $query
     * @param  array   $bindings
     * @return int
     */
    public function affectingStatement($query, $bindings = [])
    {
        return $this->run($query, $bindings, function ($me, $query, $bindings) {
            if ($me->pretending()) {
                return 0;
            }

            // For update or delete statements, we want to get the number of rows affected
            // by the statement and return that back to the developer. We'll first need
            // to execute the statement and then we'll use PDO to fetch the affected.
            $statement = $me->getPdo()->prepare($query);

            $this->bindValues($statement, $me->prepareBindings($bindings));

            $statement->execute();

            return $statement->rowCount();
        });
    }

    /**
     * Run a raw, unprepared query against the PDO connection.
     *
     * @param  string  $query
     * @return bool
     */
    public function unprepared($query)
    {
        return $this->run($query, [], function ($me, $query) {
            if ($me->pretending()) {
                return true;
            }

            return (bool) $me->getPdo()->exec($query);
        });
    }

    /**
     * Prepare the query bindings for execution.
     *
     * @param  array  $bindings
     * @return array
     */
    public function prepareBindings(array $bindings)
    {
        $grammar = $this->getQueryGrammar();

        foreach ($bindings as $key => $value) {
            // We need to transform all instances of DateTimeInterface into the actual
            // date string. Each query grammar maintains its own date string format
            // so we'll just ask the grammar for the format to get from the date.
            if ($value instanceof DateTimeInterface) {
                $bindings[$key] = $value->format($grammar->getDateFormat());
            } elseif ($value === false) {
                $bindings[$key] = 0;
            }
        }

        return $bindings;
    }

    /**
     * Execute a Closure within a transaction.
     *
     * @param  \Closure  $callback
     * @param  int  $attempts
     * @return mixed
     *
     * @throws \Exception|\Throwable
     */
    public function transaction(Closure $callback, $attempts = 1)
    {
        for ($a = 1; $a <= $attempts; $a++) {
            $this->beginTransaction();

            // We'll simply execute the given callback within a try / catch block
            // and if we catch any exception we can rollback the transaction
            // so that none of the changes are persisted to the database.
            try {
                $result = $callback($this);

                $this->commit();
            }

            // If we catch an exception, we will roll back so nothing gets messed
            // up in the database. Then we'll re-throw the exception so it can
            // be handled how the developer sees fit for their applications.
            catch (Exception $e) {
                if ($this->causedByDeadlock($e) && $this->transactions > 1) {
                    --$this->transactions;

                    throw $e;
                }

                $this->rollBack();

                if ($this->causedByDeadlock($e) && $a < $attempts) {
                    continue;
                }

                throw $e;
            } catch (Throwable $e) {
                $this->rollBack();

                throw $e;
            }

            return $result;
        }
    }

    /**
     * Start a new database transaction.
     *
     * @return void
     * @throws Exception
     */
    public function beginTransaction()
    {
        if ($this->transactions == 0) {
            try {
                $this->getPdo()->beginTransaction();
            } catch (Exception $e) {
                if ($this->causedByLostConnection($e)) {
                    $this->reconnect();
                    $this->pdo->beginTransaction();
                } else {
                    throw $e;
                }
            }
        } elseif ($this->transactions >= 1 && $this->queryGrammar->supportsSavepoints()) {
            $this->getPdo()->exec(
                $this->queryGrammar->compileSavepoint('trans'.($this->transactions + 1))
            );
        }

        ++$this->transactions;

        $this->fireConnectionEvent('beganTransaction');
    }

    /**
     * Commit the active database transaction.
     *
     * @return void
     */
    public function commit()
    {
        if ($this->transactions == 1) {
            $this->getPdo()->commit();
        }

        $this->transactions = max(0, $this->transactions - 1);

        $this->fireConnectionEvent('committed');
    }

    /**
     * Rollback the active database transaction.
     *
     * @param  int|null  $toLevel
     * @return void
     */
    public function rollBack($toLevel = null)
    {
        if (is_null($toLevel)) {
            $toLevel = $this->transactions - 1;
        }

        if ($toLevel < 0 || $toLevel >= $this->transactions) {
            return;
        }

        if ($toLevel == 0) {
            $this->getPdo()->rollBack();
        } elseif ($this->queryGrammar->supportsSavepoints()) {
            $this->getPdo()->exec(
                $this->queryGrammar->compileSavepointRollBack('trans'.($toLevel + 1))
            );
        }

        $this->transactions = $toLevel;

        $this->fireConnectionEvent('rollingBack');
    }

    /**
     * Get the number of active transactions.
     *
     * @return int
     */
    public function transactionLevel()
    {
        return $this->transactions;
    }

    /**
     * Execute the given callback in "dry run" mode.
     *
     * @param  \Closure  $callback
     * @return array
     */
    public function pretend(Closure $callback)
    {
        $loggingQueries = $this->loggingQueries;

        $this->enableQueryLog();

        $this->pretending = true;

        $this->queryLog = [];

        // Basically to make the database connection "pretend", we will just return
        // the default values for all the query methods, then we will return an
        // array of queries that were "executed" within the Closure callback.
        $callback($this);

        $this->pretending = false;

        $this->loggingQueries = $loggingQueries;

        return $this->queryLog;
    }

    /**
     * Run a SQL statement and log its execution context.
     *
     * @param  string    $query
     * @param  array     $bindings
     * @param  \Closure  $callback
     * @return mixed
     *
     * @throws \Illuminate\Database\QueryException
     */
    protected function run($query, $bindings, Closure $callback)
    {
        $this->reconnectIfMissingConnection();

        $start = microtime(true);

        // Here we will run this query. If an exception occurs we'll determine if it was
        // caused by a connection that has been lost. If that is the cause, we'll try
        // to re-establish connection and re-run the query with a fresh connection.
        try {
            $result = $this->runQueryCallback($query, $bindings, $callback);
        } catch (QueryException $e) {
            if ($this->transactions >= 1) {
                throw $e;
            }

            $result = $this->tryAgainIfCausedByLostConnection(
                $e, $query, $bindings, $callback
            );
        }

        // Once we have run the query we will calculate the time that it took to run and
        // then log the query, bindings, and execution time so we will report them on
        // the event that the developer needs them. We'll log time in milliseconds.
        $time = $this->getElapsedTime($start);

        $this->logQuery($query, $bindings, $time);

        return $result;
    }

    /**
     * Run a SQL statement.
     *
     * @param  string    $query
     * @param  array     $bindings
     * @param  \Closure  $callback
     * @return mixed
     *
     * @throws \Illuminate\Database\QueryException
     */
    protected function runQueryCallback($query, $bindings, Closure $callback)
    {
        // To execute the statement, we'll simply call the callback, which will actually
        // run the SQL against the PDO connection. Then we can calculate the time it
        // took to execute and log the query SQL, bindings and time in our memory.
        try {
            $result = $callback($this, $query, $bindings);
        }

        // If an exception occurs when attempting to run a query, we'll format the error
        // message to include the bindings with SQL, which will make this exception a
        // lot more helpful to the developer instead of just the database's errors.
        catch (Exception $e) {
            throw new QueryException(
                $query, $this->prepareBindings($bindings), $e
            );
        }

        return $result;
    }

    /**
     * Handle a query exception that occurred during query execution.
     *
     * @param  \Illuminate\Database\QueryException  $e
     * @param  string    $query
     * @param  array     $bindings
     * @param  \Closure  $callback
     * @return mixed
     *
     * @throws \Illuminate\Database\QueryException
     */
    protected function tryAgainIfCausedByLostConnection(QueryException $e, $query, $bindings, Closure $callback)
    {
        if ($this->causedByLostConnection($e->getPrevious())) {
            $this->reconnect();

            return $this->runQueryCallback($query, $bindings, $callback);
        }

        throw $e;
    }

    /**
     * Disconnect from the underlying PDO connection.
     *
     * @return void
     */
    public function disconnect()
    {
        $this->setPdo(null)->setReadPdo(null);
    }

    /**
     * Reconnect to the database.
     *
     * @return void
     *
     * @throws \LogicException
     */
    public function reconnect()
    {
        if (is_callable($this->reconnector)) {
            return call_user_func($this->reconnector, $this);
        }

        throw new LogicException('Lost connection and no reconnector available.');
    }

    /**
     * Reconnect to the database if a PDO connection is missing.
     *
     * @return void
     */
    protected function reconnectIfMissingConnection()
    {
        if (is_null($this->pdo)) {
            $this->reconnect();
        }
    }

    /**
     * Log a query in the connection's query log.
     *
     * @param  string  $query
     * @param  array   $bindings
     * @param  float|null  $time
     * @return void
     */
    public function logQuery($query, $bindings, $time = null)
    {
        if (isset($this->events)) {
            $this->events->fire(new Events\QueryExecuted(
                $query, $bindings, $time, $this
            ));
        }

        if ($this->loggingQueries) {
            $this->queryLog[] = compact('query', 'bindings', 'time');
        }
    }

    /**
     * Register a database query listener with the connection.
     *
     * @param  \Closure  $callback
     * @return void
     */
    public function listen(Closure $callback)
    {
        if (isset($this->events)) {
            $this->events->listen(Events\QueryExecuted::class, $callback);
        }
    }

    /**
     * Fire an event for this connection.
     *
     * @param  string  $event
     * @return void
     */
    protected function fireConnectionEvent($event)
    {
        if (! isset($this->events)) {
            return;
        }

        switch ($event) {
            case 'beganTransaction':
                return $this->events->fire(new Events\TransactionBeginning($this));
            case 'committed':
                return $this->events->fire(new Events\TransactionCommitted($this));
            case 'rollingBack':
                return $this->events->fire(new Events\TransactionRolledBack($this));
        }
    }

    /**
     * Get the elapsed time since a given starting point.
     *
     * @param  int    $start
     * @return float
     */
    protected function getElapsedTime($start)
    {
        return round((microtime(true) - $start) * 1000, 2);
    }

    /**
     * Is Doctrine available?
     *
     * @return bool
     */
    public function isDoctrineAvailable()
    {
        return class_exists('Doctrine\DBAL\Connection');
    }

    /**
     * Get a Doctrine Schema Column instance.
     *
     * @param  string  $table
     * @param  string  $column
     * @return \Doctrine\DBAL\Schema\Column
     */
    public function getDoctrineColumn($table, $column)
    {
        $schema = $this->getDoctrineSchemaManager();

        return $schema->listTableDetails($table)->getColumn($column);
    }

    /**
     * Get the Doctrine DBAL schema manager for the connection.
     *
     * @return \Doctrine\DBAL\Schema\AbstractSchemaManager
     */
    public function getDoctrineSchemaManager()
    {
        return $this->getDoctrineDriver()->getSchemaManager($this->getDoctrineConnection());
    }

    /**
     * Get the Doctrine DBAL database connection instance.
     *
     * @return \Doctrine\DBAL\Connection
     */
    public function getDoctrineConnection()
    {
        if (is_null($this->doctrineConnection)) {
            $driver = $this->getDoctrineDriver();

            $data = ['pdo' => $this->getPdo(), 'dbname' => $this->getConfig('database')];

            $this->doctrineConnection = new DoctrineConnection($data, $driver);
        }

        return $this->doctrineConnection;
    }

    /**
     * Get the current PDO connection.
     *
     * @return \PDO
     */
    public function getPdo()
    {
        if ($this->pdo instanceof Closure) {
            return $this->pdo = call_user_func($this->pdo);
        }

        return $this->pdo;
    }

    /**
     * Get the current PDO connection used for reading.
     *
     * @return \PDO
     */
    public function getReadPdo()
    {
        if ($this->transactions >= 1) {
            return $this->getPdo();
        }

        if ($this->readPdo instanceof Closure) {
            return $this->readPdo = call_user_func($this->readPdo);
        }

        return $this->readPdo ?: $this->getPdo();
    }

    /**
     * Set the PDO connection.
     *
     * @param  \PDO|null  $pdo
     * @return $this
     */
    public function setPdo($pdo)
    {
        $this->transactions = 0;

        $this->pdo = $pdo;

        return $this;
    }

    /**
     * Set the PDO connection used for reading.
     *
     * @param  \PDO|null  $pdo
     * @return $this
     */
    public function setReadPdo($pdo)
    {
        $this->readPdo = $pdo;

        return $this;
    }

    /**
     * Set the reconnect instance on the connection.
     *
     * @param  callable  $reconnector
     * @return $this
     */
    public function setReconnector(callable $reconnector)
    {
        $this->reconnector = $reconnector;

        return $this;
    }

    /**
     * Get the database connection name.
     *
     * @return string|null
     */
    public function getName()
    {
        return $this->getConfig('name');
    }

    /**
     * Get an option from the configuration options.
     *
     * @param  string  $option
     * @return mixed
     */
    public function getConfig($option)
    {
        return Arr::get($this->config, $option);
    }

    /**
     * Get the PDO driver name.
     *
     * @return string
     */
    public function getDriverName()
    {
        return $this->getConfig('driver');
    }

    /**
     * Get the query grammar used by the connection.
     *
     * @return \Illuminate\Database\Query\Grammars\Grammar
     */
    public function getQueryGrammar()
    {
        return $this->queryGrammar;
    }

    /**
     * Set the query grammar used by the connection.
     *
     * @param  \Illuminate\Database\Query\Grammars\Grammar  $grammar
     * @return void
     */
    public function setQueryGrammar(Query\Grammars\Grammar $grammar)
    {
        $this->queryGrammar = $grammar;
    }

    /**
     * Get the schema grammar used by the connection.
     *
     * @return \Illuminate\Database\Schema\Grammars\Grammar
     */
    public function getSchemaGrammar()
    {
        return $this->schemaGrammar;
    }

    /**
     * Set the schema grammar used by the connection.
     *
     * @param  \Illuminate\Database\Schema\Grammars\Grammar  $grammar
     * @return void
     */
    public function setSchemaGrammar(Schema\Grammars\Grammar $grammar)
    {
        $this->schemaGrammar = $grammar;
    }

    /**
     * Get the query post processor used by the connection.
     *
     * @return \Illuminate\Database\Query\Processors\Processor
     */
    public function getPostProcessor()
    {
        return $this->postProcessor;
    }

    /**
     * Set the query post processor used by the connection.
     *
     * @param  \Illuminate\Database\Query\Processors\Processor  $processor
     * @return void
     */
    public function setPostProcessor(Processor $processor)
    {
        $this->postProcessor = $processor;
    }

    /**
     * Get the event dispatcher used by the connection.
     *
     * @return \Illuminate\Contracts\Events\Dispatcher
     */
    public function getEventDispatcher()
    {
        return $this->events;
    }

    /**
     * Set the event dispatcher instance on the connection.
     *
     * @param  \Illuminate\Contracts\Events\Dispatcher  $events
     * @return void
     */
    public function setEventDispatcher(Dispatcher $events)
    {
        $this->events = $events;
    }

    /**
     * Determine if the connection in a "dry run".
     *
     * @return bool
     */
    public function pretending()
    {
        return $this->pretending === true;
    }

    /**
     * Get the default fetch mode for the connection.
     *
     * @return int
     */
    public function getFetchMode()
    {
        return $this->fetchMode;
    }

    /**
     * Get the fetch argument to be applied when selecting.
     *
     * @return mixed
     */
    public function getFetchArgument()
    {
        return $this->fetchArgument;
    }

    /**
     * Get custom constructor arguments for the PDO::FETCH_CLASS fetch mode.
     *
     * @return array
     */
    public function getFetchConstructorArgument()
    {
        return $this->fetchConstructorArgument;
    }

    /**
     * Set the default fetch mode for the connection, and optional arguments for the given fetch mode.
     *
     * @param  int  $fetchMode
     * @param  mixed  $fetchArgument
     * @param  array  $fetchConstructorArgument
     * @return int
     */
    public function setFetchMode($fetchMode, $fetchArgument = null, array $fetchConstructorArgument = [])
    {
        $this->fetchMode = $fetchMode;
        $this->fetchArgument = $fetchArgument;
        $this->fetchConstructorArgument = $fetchConstructorArgument;
    }

    /**
     * Get the connection query log.
     *
     * @return array
     */
    public function getQueryLog()
    {
        return $this->queryLog;
    }

    /**
     * Clear the query log.
     *
     * @return void
     */
    public function flushQueryLog()
    {
        $this->queryLog = [];
    }

    /**
     * Enable the query log on the connection.
     *
     * @return void
     */
    public function enableQueryLog()
    {
        $this->loggingQueries = true;
    }

    /**
     * Disable the query log on the connection.
     *
     * @return void
     */
    public function disableQueryLog()
    {
        $this->loggingQueries = false;
    }

    /**
     * Determine whether we're logging queries.
     *
     * @return bool
     */
    public function logging()
    {
        return $this->loggingQueries;
    }

    /**
     * Get the name of the connected database.
     *
     * @return string
     */
    public function getDatabaseName()
    {
        return $this->database;
    }

    /**
     * Set the name of the connected database.
     *
     * @param  string  $database
     * @return string
     */
    public function setDatabaseName($database)
    {
        $this->database = $database;
    }

    /**
     * Get the table prefix for the connection.
     *
     * @return string
     */
    public function getTablePrefix()
    {
        return $this->tablePrefix;
    }

    /**
     * Set the table prefix in use by the connection.
     *
     * @param  string  $prefix
     * @return void
     */
    public function setTablePrefix($prefix)
    {
        $this->tablePrefix = $prefix;

        $this->getQueryGrammar()->setTablePrefix($prefix);
    }

    /**
     * Set the table prefix and return the grammar.
     *
     * @param  \Illuminate\Database\Grammar  $grammar
     * @return \Illuminate\Database\Grammar
     */
    public function withTablePrefix(Grammar $grammar)
    {
        $grammar->setTablePrefix($this->tablePrefix);

        return $grammar;
    }
}<|MERGE_RESOLUTION|>--- conflicted
+++ resolved
@@ -290,12 +290,8 @@
      *
      * @param  string  $query
      * @param  array   $bindings
-<<<<<<< HEAD
-     * @return mixed|null
-=======
      * @param  bool  $useReadPdo
      * @return mixed
->>>>>>> c1a064d5
      */
     public function selectOne($query, $bindings = [], $useReadPdo = true)
     {
